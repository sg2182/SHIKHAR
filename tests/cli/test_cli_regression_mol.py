"""This tests the CLI functionality of training and predicting a regression model on a single molecule.
"""

import json

import pytest
import torch

from chemprop.cli.hpopt import NO_HYPEROPT, NO_OPTUNA, NO_RAY
from chemprop.cli.main import main
from chemprop.cli.train import FoundationModels, TrainSubcommand
from chemprop.models.model import MPNN

pytestmark = pytest.mark.CLI


@pytest.fixture
def data_path(data_dir):
    return (
        str(data_dir / "regression" / "mol" / "mol.csv"),
        str(data_dir / "regression" / "mol" / "descriptors.npz"),
        str(data_dir / "regression" / "mol" / "atom_features.npz"),
        str(data_dir / "regression" / "mol" / "bond_features.npz"),
        str(data_dir / "regression" / "mol" / "atom_descriptors.npz"),
    )


@pytest.fixture
def model_path(data_dir):
    return str(data_dir / "example_model_v2_regression_mol.pt")


@pytest.fixture
def extra_model_path(data_dir):
    return str(data_dir / "example_model_v2_regression_mol_with_metrics.ckpt")


@pytest.fixture
def mve_model_path(data_dir):
    return str(data_dir / "example_model_v2_regression_mve_mol.pt")


@pytest.fixture
def evidential_model_path(data_dir):
    return str(data_dir / "example_model_v2_regression_evidential_mol.pt")


@pytest.fixture
def config_path(data_dir):
    return str(data_dir / "regression" / "mol" / "config.toml")


@pytest.fixture
def augmented_data_path(data_dir):
    return str(data_dir / "regression" / "mol" / "augmented_mol.csv")


def test_train_quick(monkeypatch, data_path):
    input_path, *_ = data_path

    args = [
        "chemprop",
        "train",
        "-i",
        input_path,
        "--epochs",
        "3",
        "--num-workers",
        "0",
        "--show-individual-scores",
    ]

    with monkeypatch.context() as m:
        m.setattr("sys.argv", args)
        main()


def test_train_quick_from_foundation(monkeypatch, data_path):
    input_path, *_ = data_path

    for foundation in FoundationModels.keys():
        args = [
            "chemprop",
            "train",
            "-i",
            input_path,
            "--epochs",
            "3",
            "--num-workers",
            "0",
            "--show-individual-scores",
            "--from-foundation",
            foundation,
        ]

        with monkeypatch.context() as m:
            m.setattr("sys.argv", args)
            main()


def test_train_quick_from_local_foundation(monkeypatch, data_path, model_path):
    input_path, *_ = data_path

    args = [
        "chemprop",
        "train",
        "-i",
        input_path,
        "--epochs",
        "3",
        "--num-workers",
        "0",
        "--show-individual-scores",
        "--from-foundation",
        model_path,
    ]

    with monkeypatch.context() as m:
        m.setattr("sys.argv", args)
        main()


def test_train_config(monkeypatch, config_path, tmp_path):
    args = [
        "chemprop",
        "train",
        "--config-path",
        config_path,
        "--epochs",
        "3",
        "--num-workers",
        "0",
        "--save-dir",
        str(tmp_path),
    ]

    with monkeypatch.context() as m:
        m.setattr("sys.argv", args)
        main()

    new_config_path = tmp_path / "config.toml"
    parser = TrainSubcommand.parser

    new_args = parser.parse_args(["--config-path", str(new_config_path)])
    old_args = parser.parse_args(["--config-path", str(config_path)])

    for key, value in old_args.__dict__.items():
        if key not in ["config_path", "output_dir", "epochs"]:
            assert getattr(new_args, key) == value

    assert new_args.epochs == 3


def test_train_quick_features(monkeypatch, data_path):
    (
        input_path,
        descriptors_path,
        atom_features_path,
        bond_features_path,
        atom_descriptors_path,
    ) = data_path

    base_args = [
        "chemprop",
        "train",
        "-i",
        input_path,
        "--epochs",
        "3",
        "--num-workers",
        "0",
        "--descriptors-path",
        descriptors_path,
        "--atom-features-path",
        atom_features_path,
        "--bond-features-path",
        bond_features_path,
        "--atom-descriptors-path",
        atom_descriptors_path,
    ]

    task_types = ["", "regression-mve", "regression-evidential", "regression-quantile"]

    for task_type in task_types:
        args = base_args.copy()

        if task_type:
            args += ["--task-type", task_type]

        if task_type == "regression-evidential":
            args += ["--evidential-regularization", "0.2"]

        with monkeypatch.context() as m:
            m.setattr("sys.argv", args)
            main()


def test_predict_quick(monkeypatch, data_path, model_path):
    input_path, *_ = data_path
    args = ["chemprop", "predict", "-i", input_path, "--model-path", model_path]

    with monkeypatch.context() as m:
        m.setattr("sys.argv", args)
        main()


def test_predict_ensemble_quick(monkeypatch, data_path, model_path, extra_model_path):
    input_path, *_ = data_path
    args = [
        "chemprop",
        "predict",
        "-i",
        input_path,
        "--model-path",
        model_path,
        extra_model_path,
        "--uncertainty-method",
        "ensemble",
    ]

    with monkeypatch.context() as m:
        m.setattr("sys.argv", args)
        main()


def test_predict_dropout_quick(monkeypatch, data_path, model_path, extra_model_path):
    input_path, *_ = data_path
    args = [
        "chemprop",
        "predict",
        "-i",
        input_path,
        "--model-path",
        model_path,
        extra_model_path,
        "--uncertainty-method",
        "dropout",
    ]

    with monkeypatch.context() as m:
        m.setattr("sys.argv", args)
        main()


def test_predict_mve_quick(monkeypatch, data_path, mve_model_path):
    input_path, *_ = data_path
    args = [
        "chemprop",
        "predict",
        "-i",
        input_path,
        "--model-path",
        mve_model_path,
        "--cal-path",
        input_path,
        "--uncertainty-method",
        "mve",
        "--calibration-method",
        "zscaling",
        "--evaluation-methods",
        "nll-regression",
        "miscalibration_area",
        "ence",
        "spearman",
    ]

    with monkeypatch.context() as m:
        m.setattr("sys.argv", args)
        main()


def test_predict_evidential_quick(monkeypatch, data_path, evidential_model_path):
    input_path, *_ = data_path
    args = [
        "chemprop",
        "predict",
        "-i",
        input_path,
        "--model-path",
        evidential_model_path,
        "--cal-path",
        input_path,
        "--uncertainty-method",
        "evidential-total",
        "--calibration-method",
        "zscaling",
        "--evaluation-methods",
        "nll-regression",
        "miscalibration_area",
        "ence",
        "spearman",
    ]

    with monkeypatch.context() as m:
        m.setattr("sys.argv", args)
        main()


@pytest.mark.parametrize("ffn_block_index", ["0", "1"])
def test_fingerprint_quick(monkeypatch, data_path, model_path, ffn_block_index):
    input_path, *_ = data_path
    args = [
        "chemprop",
        "fingerprint",
        "-i",
        input_path,
        "--model-path",
        model_path,
        "--ffn-block-index",
        ffn_block_index,
    ]

    with monkeypatch.context() as m:
        m.setattr("sys.argv", args)
        main()


def test_train_output_structure(monkeypatch, data_path, tmp_path):
    input_path, *_ = data_path
    args = [
        "chemprop",
        "train",
        "-i",
        input_path,
        "--epochs",
        "3",
        "--num-workers",
        "0",
        "--save-dir",
        str(tmp_path),
        "--save-smiles-splits",
    ]

    with monkeypatch.context() as m:
        m.setattr("sys.argv", args)
        main()

    assert (tmp_path / "model_0" / "best.pt").exists()
    assert (tmp_path / "model_0" / "checkpoints" / "last.ckpt").exists()
    assert (tmp_path / "model_0" / "trainer_logs" / "version_0").exists()
    assert (tmp_path / "train_smiles.csv").exists()
    assert (tmp_path / "model_0" / "test_predictions.csv").exists()


def test_train_output_structure_replicate_ensemble(monkeypatch, data_path, tmp_path):
    input_path, *_ = data_path
    args = [
        "chemprop",
        "train",
        "-i",
        input_path,
        "--epochs",
        "3",
        "--num-workers",
        "0",
        "--save-dir",
        str(tmp_path),
        "--save-smiles-splits",
        "--split-type",
        "random",
        "--num-replicates",
        "3",
        "--ensemble-size",
        "2",
        "--metrics",
        "mse",
        "rmse",
        "--molecule-featurizers",
        "rdkit_2d",
    ]

    with monkeypatch.context() as m:
        m.setattr("sys.argv", args)
        main()

    assert (tmp_path / "replicate_2" / "model_1" / "best.pt").exists()
    assert (tmp_path / "replicate_2" / "model_1" / "checkpoints" / "last.ckpt").exists()
    assert (tmp_path / "replicate_2" / "model_1" / "trainer_logs" / "version_0").exists()
    assert (tmp_path / "replicate_2" / "train_smiles.csv").exists()


def test_train_csv_splits(monkeypatch, data_dir, tmp_path):
    input_path = str(data_dir / "regression" / "mol" / "mol_with_splits.csv")
    args = [
        "chemprop",
        "train",
        "-i",
        input_path,
        "--smiles-columns",
        "smiles",
        "--target-columns",
        "lipo",
        "--splits-column",
        "split",
        "--epochs",
        "3",
        "--num-workers",
        "0",
        "--save-dir",
        str(tmp_path),
    ]

    with monkeypatch.context() as m:
        m.setattr("sys.argv", args)
        main()


def test_train_splits_file(monkeypatch, data_path, tmp_path):
    input_path, *_ = data_path
    splits_file = str(tmp_path / "splits.json")
    splits = [
        {"train": [0, 1], "val": "2-3", "test": "4,5"},
        {"val": [0, 1], "test": "2-3", "train": "4,5"},
    ]

    with open(splits_file, "w") as f:
        json.dump(splits, f)

    args = [
        "chemprop",
        "train",
        "-i",
        input_path,
        "--epochs",
        "3",
        "--num-workers",
        "0",
        "--save-dir",
        str(tmp_path),
        "--splits-file",
        splits_file,
    ]

    with monkeypatch.context() as m:
        m.setattr("sys.argv", args)
        main()


def test_predict_output_structure(monkeypatch, data_path, model_path, tmp_path):
    input_path, *_ = data_path
    args = [
        "chemprop",
        "predict",
        "-i",
        input_path,
        "--model-path",
        model_path,
        model_path,
        "--output",
        str(tmp_path / "preds.csv"),
    ]

    with monkeypatch.context() as m:
        m.setattr("sys.argv", args)
        main()

    assert (tmp_path / "preds.csv").exists()
    assert (tmp_path / "preds_individual.csv").exists()


@pytest.mark.parametrize("ffn_block_index", ["0", "1"])
def test_fingerprint_output_structure(
    monkeypatch, data_path, model_path, tmp_path, ffn_block_index
):
    input_path, *_ = data_path
    args = [
        "chemprop",
        "fingerprint",
        "-i",
        input_path,
        "--model-path",
        model_path,
        "--output",
        str(tmp_path / "fps.csv"),
        "--ffn-block-index",
        ffn_block_index,
    ]

    with monkeypatch.context() as m:
        m.setattr("sys.argv", args)
        main()

    assert (tmp_path / "fps_0.csv").exists()


def test_train_outputs(monkeypatch, data_path, tmp_path):
    input_path, *_ = data_path

    args = [
        "chemprop",
        "train",
        "-i",
        input_path,
        "--epochs",
        "3",
        "--num-workers",
        "0",
        "--save-dir",
        str(tmp_path),
    ]

    with monkeypatch.context() as m:
        m.setattr("sys.argv", args)
        main()

    checkpoint_path = tmp_path / "model_0" / "checkpoints" / "last.ckpt"

    model = MPNN.load_from_checkpoint(checkpoint_path)
    assert model is not None


def test_freeze_model(monkeypatch, data_path, model_path, tmp_path):
    input_path, *_ = data_path
    args = [
        "chemprop",
        "train",
        "-i",
        input_path,
        "--epochs",
        "3",
        "--num-workers",
        "0",
        "--save-dir",
        str(tmp_path),
        "--checkpoint",
        model_path,
        "--freeze-encoder",
        "--frzn-ffn-layers",
        "1",
    ]

    with monkeypatch.context() as m:
        m.setattr("sys.argv", args)
        main()

    checkpoint_path = tmp_path / "model_0" / "checkpoints" / "last.ckpt"

    trained_model = MPNN.load_from_checkpoint(checkpoint_path)
    frzn_model = MPNN.load_from_file(model_path)

    assert torch.equal(
        trained_model.message_passing.W_o.weight, frzn_model.message_passing.W_o.weight
    )
    assert torch.equal(
        trained_model.predictor.ffn[0][0].weight, frzn_model.predictor.ffn[0][0].weight
    )


def test_checkpoint_model(monkeypatch, data_path, model_path, tmp_path):
    input_path, *_ = data_path
    args = [
        "chemprop",
        "train",
        "-i",
        input_path,
        "--epochs",
        "3",
        "--num-workers",
        "0",
        "--save-dir",
        str(tmp_path),
        "--checkpoint",
        model_path,
    ]

    with monkeypatch.context() as m:
        m.setattr("sys.argv", args)
        main()

    checkpoint_path = tmp_path / "model_0" / "checkpoints" / "last.ckpt"

    model = MPNN.load_from_checkpoint(checkpoint_path)
    assert model is not None


@pytest.mark.skipif(NO_RAY or NO_OPTUNA, reason="Optuna not installed")
def test_optuna_quick(monkeypatch, data_path, tmp_path):
    input_path, *_ = data_path

    args = [
        "chemprop",
        "hpopt",
        "-i",
        input_path,
        "--epochs",
        "6",
        "--hpopt-save-dir",
        str(tmp_path),
        "--raytune-num-samples",
        "2",
        "--raytune-search-algorithm",
        "optuna",
        "--molecule-featurizers",
        "morgan_count",
        "--search-parameter-keywords",
        "all",
    ]

    with monkeypatch.context() as m:
        m.setattr("sys.argv", args)
        main()

    assert (tmp_path / "best_config.toml").exists()
    assert (tmp_path / "best_checkpoint.ckpt").exists()
    assert (tmp_path / "all_progress.csv").exists()
    assert (tmp_path / "ray_results").exists()

    args = [
        "chemprop",
        "train",
        "--config-path",
        str(tmp_path / "best_config.toml"),
        "--save-dir",
        str(tmp_path),
    ]

    with monkeypatch.context() as m:
        m.setattr("sys.argv", args)
        main()

    assert (tmp_path / "model_0" / "best.pt").exists()


@pytest.mark.skipif(NO_RAY or NO_HYPEROPT, reason="Ray and/or Hyperopt not installed")
def test_hyperopt_quick(monkeypatch, data_path, tmp_path):
    (
        input_path,
        descriptors_path,
        atom_features_path,
        bond_features_path,
        atom_descriptors_path,
    ) = data_path

    args = [
        "chemprop",
        "hpopt",
        "-i",
        input_path,
        "--epochs",
        "6",
        "--hpopt-save-dir",
        str(tmp_path),
        "--raytune-num-samples",
        "2",
        "--raytune-search-algorithm",
        "hyperopt",
        "--molecule-featurizers",
        "morgan_binary",
        "--search-parameter-keywords",
        "all",
        "--descriptors-path",
        descriptors_path,
        "--atom-features-path",
        atom_features_path,
        "--bond-features-path",
        bond_features_path,
        "--atom-descriptors-path",
        atom_descriptors_path,
    ]

    with monkeypatch.context() as m:
        m.setattr("sys.argv", args)
        main()

    assert (tmp_path / "best_config.toml").exists()
    assert (tmp_path / "best_checkpoint.ckpt").exists()
    assert (tmp_path / "all_progress.csv").exists()
    assert (tmp_path / "ray_results").exists()

    args = [
        "chemprop",
        "train",
        "--config-path",
        str(tmp_path / "best_config.toml"),
        "--save-dir",
        str(tmp_path),
    ]

    with monkeypatch.context() as m:
        m.setattr("sys.argv", args)
        main()

    assert (tmp_path / "model_0" / "best.pt").exists()


def test_custom_activation_quick(monkeypatch, data_path):
    input_path, *_ = data_path

    args = [
        "chemprop",
        "train",
        "-i",
        input_path,
        "--epochs",
        "3",
        "--num-workers",
        "0",
        "--activation",
        "SOFTPLUS",
        "--activation-args",
        "1.0",
        "threshold=15",
    ]

    with monkeypatch.context() as m:
        m.setattr("sys.argv", args)
        main()


<<<<<<< HEAD
def test_extra_feature_augmentation(monkeypatch, augmented_data_path):
=======
def test_empty_testset(monkeypatch, data_path):
    input_path, *_ = data_path
>>>>>>> 54d28ba8
    args = [
        "chemprop",
        "train",
        "-i",
<<<<<<< HEAD
        augmented_data_path,
        "--target-columns",
        "y",
        "--descriptors-columns",
        "temperature",
        "pressure",
        "--splits-column",
        "split",
    ]
=======
        input_path,
        "--smiles-columns",
        "smiles",
        "--target-columns",
        "lipo",
        "--split-sizes",
        "0.5",
        "0.5",
        "0",
    ]

>>>>>>> 54d28ba8
    with monkeypatch.context() as m:
        m.setattr("sys.argv", args)
        main()<|MERGE_RESOLUTION|>--- conflicted
+++ resolved
@@ -707,17 +707,33 @@
         main()
 
 
-<<<<<<< HEAD
+def test_empty_testset(monkeypatch, data_path):
+    input_path, *_ = data_path
+    args = [
+        "chemprop",
+        "train",
+        "-i",
+        input_path,
+        "--smiles-columns",
+        "smiles",
+        "--target-columns",
+        "lipo",
+        "--split-sizes",
+        "0.5",
+        "0.5",
+        "0",
+    ]
+
+    with monkeypatch.context() as m:
+        m.setattr("sys.argv", args)
+        main()
+
+
 def test_extra_feature_augmentation(monkeypatch, augmented_data_path):
-=======
-def test_empty_testset(monkeypatch, data_path):
-    input_path, *_ = data_path
->>>>>>> 54d28ba8
-    args = [
-        "chemprop",
-        "train",
-        "-i",
-<<<<<<< HEAD
+    args = [
+        "chemprop",
+        "train",
+        "-i",
         augmented_data_path,
         "--target-columns",
         "y",
@@ -727,19 +743,6 @@
         "--splits-column",
         "split",
     ]
-=======
-        input_path,
-        "--smiles-columns",
-        "smiles",
-        "--target-columns",
-        "lipo",
-        "--split-sizes",
-        "0.5",
-        "0.5",
-        "0",
-    ]
-
->>>>>>> 54d28ba8
     with monkeypatch.context() as m:
         m.setattr("sys.argv", args)
         main()