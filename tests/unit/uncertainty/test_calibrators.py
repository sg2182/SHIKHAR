import pytest
import torch

from chemprop.uncertainty.calibrator import (
    AdaptiveMulticlassConformalCalibrator,
    IsotonicCalibrator,
    IsotonicMulticlassCalibrator,
<<<<<<< HEAD
    MVEWeightingCalibrator,
    PlattCalibrator,
    ZelikmanCalibrator,
    ZScalingCalibrator,
=======
    MulticlassConformalCalibrator,
    MultilabelConformalCalibrator,
    PlattCalibrator,
    RegressionConformalCalibrator,
>>>>>>> 31bcef24
)


@pytest.mark.parametrize(
    "cal_uncs,cal_targets,cal_mask,test_uncs,cal_test_uncs",
    [
        (
            torch.tensor(
                [
                    [0.1, 0.2, 0.3],
                    [0.4, 0.5, 0.6],
                    [0.7, 0.8, 0.9],
                    [0.1, 0.2, 0.3],
                    [0.4, 0.5, 0.6],
                    [0.7, 0.8, 0.9],
                ]
            ),
            torch.tensor([[0, 1, 0], [0, 0, 1], [0, 1, 1], [1, 1, 0], [1, 0, 0], [1, 1, 0]]),
            torch.tensor(
                [[1, 1, 1], [1, 0, 1], [1, 1, 1], [1, 1, 1], [0, 1, 1], [1, 1, 1]], dtype=torch.bool
            ),
            torch.tensor([[0.1, 0.2, 0.3], [0.4, 0.5, 0.6]]),
            torch.tensor([[1 / 3, 2 / 3, 0.0], [1 / 3, 2 / 3, 0.5]]),
        )
    ],
)
def test_IsotonicCalibrator(cal_uncs, cal_targets, cal_mask, test_uncs, cal_test_uncs):
    """
    Testing the IsotonicCalibrator
    """
    calibrator = IsotonicCalibrator()
    calibrator.fit(cal_uncs, cal_targets, cal_mask)
    uncs = calibrator.apply(test_uncs)

    torch.testing.assert_close(uncs, cal_test_uncs)


@pytest.mark.parametrize(
    "cal_uncs,cal_targets,cal_mask,test_uncs,cal_test_uncs,training_targets,cal_test_uncs_with_training_targets",
    [
        (
            torch.tensor(
                [
                    [0.1, 0.2, 0.3],
                    [0.4, 0.5, 0.6],
                    [0.7, 0.8, 0.9],
                    [0.1, 0.2, 0.3],
                    [0.4, 0.5, 0.6],
                    [0.7, 0.8, 0.9],
                ]
            ),
            torch.tensor([[0, 1, 0], [0, 0, 1], [0, 1, 1], [1, 1, 0], [1, 0, 0], [1, 1, 0]]),
            torch.tensor(
                [[1, 1, 1], [1, 0, 1], [1, 1, 1], [1, 1, 1], [0, 1, 1], [1, 1, 1]], dtype=torch.bool
            ),
            torch.tensor([[0.1, 0.2, 0.3], [0.4, 0.5, 0.6]]),
            torch.tensor(
                [[0.4183908, 0.8000248, 0.1312900], [0.3975054, 0.7999378, 0.2770228]],
                dtype=torch.float64,
            ),
            torch.tensor([[0, 0, 0], [1, 1, 1], [1, 1, 0], [1, 0, 1]]),
            torch.tensor(
                [[0.5285367, 0.6499191, 0.3089508], [0.5188822, 0.6499544, 0.3998689]],
                dtype=torch.float64,
            ),
        )
    ],
)
def test_PlattCalibrator(
    cal_uncs,
    cal_targets,
    cal_mask,
    test_uncs,
    cal_test_uncs,
    training_targets,
    cal_test_uncs_with_training_targets,
):
    """
    Testing the PlattCalibrator
    """
    calibrator1 = PlattCalibrator()
    calibrator1.fit(cal_uncs, cal_targets, cal_mask)
    uncs1 = calibrator1.apply(test_uncs)

    calibrator2 = PlattCalibrator()
    calibrator2.fit(cal_uncs, cal_targets, cal_mask, training_targets)
    uncs2 = calibrator2.apply(test_uncs)

    torch.testing.assert_close(uncs1, cal_test_uncs)
    torch.testing.assert_close(uncs2, cal_test_uncs_with_training_targets)


@pytest.mark.parametrize(
    "cal_preds,cal_uncs,cal_targets,cal_mask,test_uncs,cal_test_uncs",
    [
        (
            torch.zeros(100, 1, dtype=float),
            torch.arange(1, 101, dtype=float).unsqueeze(1).pow(2),
            torch.arange(1, 101, dtype=float).unsqueeze(1),
            torch.ones(100, 1, dtype=bool),
            torch.arange(1, 101, dtype=float).unsqueeze(1),
            torch.arange(1, 101, dtype=float).unsqueeze(1),
        ),
        (
            torch.zeros(100, 1, dtype=float),
            torch.arange(2, 201, step=2, dtype=float).unsqueeze(1).pow(2),
            torch.arange(1, 101, dtype=float).unsqueeze(1),
            torch.ones(100, 1, dtype=bool),
            torch.arange(1, 101, dtype=float).unsqueeze(1),
            torch.arange(1, 101, dtype=float).unsqueeze(1) / 4,
        ),
    ],
)
def test_ZScalingCalibrator(cal_preds, cal_uncs, cal_targets, cal_mask, test_uncs, cal_test_uncs):
    """
    Testing the ZScalingCalibrator
    """
    calibrator = ZScalingCalibrator()
    calibrator.fit(cal_preds, cal_uncs, cal_targets, cal_mask)
    uncs = calibrator.apply(test_uncs)

    torch.testing.assert_close(uncs, cal_test_uncs)


@pytest.mark.parametrize(
    "cal_preds,cal_uncs,cal_targets,cal_mask,test_uncs,cal_test_uncs",
    [
        (
            torch.zeros(100, 1, dtype=float),
            torch.arange(1, 101, dtype=float).unsqueeze(1).pow(2),
            torch.arange(1, 101, dtype=float).unsqueeze(1),
            torch.ones(100, 1, dtype=bool),
            torch.arange(1, 101, dtype=float).unsqueeze(1),
            torch.arange(1, 101, dtype=float).unsqueeze(1),
        ),
        (
            torch.zeros(100, 1, dtype=float),
            torch.ones(100, 1, dtype=bool),
            torch.arange(1, 101, dtype=float).unsqueeze(1),
            torch.ones(100, 1, dtype=bool),
            torch.arange(1, 101, dtype=float).unsqueeze(1),
            torch.arange(1, 101, dtype=float).unsqueeze(1) * 8100,
        ),
    ],
)
def test_ZelikmanCalibrator(cal_preds, cal_uncs, cal_targets, cal_mask, test_uncs, cal_test_uncs):
    """
    Testing the ZelikmanCalibrator
    """
    calibrator = ZelikmanCalibrator(p=0.9)
    calibrator.fit(cal_preds, cal_uncs, cal_targets, cal_mask)
    uncs = calibrator.apply(test_uncs)

    torch.testing.assert_close(uncs, cal_test_uncs)


@pytest.mark.parametrize(
    "cal_preds,cal_uncs,cal_targets,cal_mask,test_uncs,cal_test_uncs",
    [
        (
            torch.zeros(100, 1, dtype=float),
            torch.arange(1, 101, dtype=float).unsqueeze(1).repeat(5, 1, 1),
            torch.arange(1, 101, dtype=float).unsqueeze(1),
            torch.ones(100, 1, dtype=bool),
            torch.arange(1, 101, dtype=float).unsqueeze(1).repeat(5, 1, 1),
            torch.arange(1, 101, dtype=float).unsqueeze(1),
        )
    ],
)
def test_MVEWeightingCalibrator(
    cal_preds, cal_uncs, cal_targets, cal_mask, test_uncs, cal_test_uncs
):
    """
    Testing the MVEWeightingCalibrator
    """
    calibrator = MVEWeightingCalibrator()
    calibrator.fit(cal_preds, cal_uncs, cal_targets, cal_mask)
    uncs = calibrator.apply(test_uncs)

    torch.testing.assert_close(uncs, cal_test_uncs)


@pytest.mark.parametrize(
    "cal_uncs,cal_targets,cal_mask,test_uncs,cal_test_uncs",
    [
        (
            torch.tensor(
                [
                    [[0.2, 0.3, 0.5], [0.1, 0.6, 0.3]],
                    [[0.1, 0.6, 0.3], [0.4, 0.4, 0.2]],
                    [[0.4, 0.4, 0.2], [0.2, 0.3, 0.5]],
                ]
            ),
            torch.tensor([[2, 1], [1, 0], [0, 2]]).long(),
            torch.ones([3, 2], dtype=torch.bool),
            torch.tensor(
                [
                    [[0.3, 0.4, 0.3], [0.5, 0.2, 0.3]],
                    [[0.5, 0.2, 0.3], [0.6, 0.3, 0.1]],
                    [[0.6, 0.3, 0.1], [0.3, 0.4, 0.3]],
                ]
            ),
            torch.tensor(
                [[[0, 1, 0], [1, 0, 0]], [[1, 0, 0], [1, 0, 0]], [[1, 0, 0], [0, 1, 0]]]
            ).int(),
        )
    ],
)
def test_AdaptiveMulticlassConformalCalibrator(
    cal_uncs, cal_targets, cal_mask, test_uncs, cal_test_uncs
):
    """
    Testing the AdaptiveMulticlassConformalCalibrator
    """
    calibrator = AdaptiveMulticlassConformalCalibrator(alpha=0.5)
    calibrator.fit(cal_uncs, cal_targets, cal_mask)
    uncs = calibrator.apply(test_uncs)

    torch.testing.assert_close(uncs, cal_test_uncs)


@pytest.mark.parametrize(
    "cal_uncs,cal_targets,cal_mask,test_uncs,cal_test_uncs",
    [
        (
            torch.tensor(
                [
                    [[0.2, 0.3, 0.5], [0.1, 0.6, 0.3]],
                    [[0.1, 0.6, 0.3], [0.4, 0.4, 0.2]],
                    [[0.4, 0.4, 0.2], [0.2, 0.3, 0.5]],
                ]
            ),
            torch.tensor([[2, 2], [1, 0], [0, 2]]).long(),
            torch.ones([3, 2], dtype=torch.bool),
            torch.tensor(
                [
                    [[0.3, 0.4, 0.3], [0.5, 0.2, 0.3]],
                    [[0.5, 0.2, 0.3], [0.6, 0.3, 0.1]],
                    [[0.6, 0.3, 0.1], [0.3, 0.4, 0.3]],
                ]
            ),
            torch.tensor(
                [[[0, 1, 0], [1, 0, 1]], [[1, 0, 0], [1, 1, 0]], [[1, 0, 0], [1, 1, 1]]]
            ).int(),
        )
    ],
)
def test_MulticlassConformalCalibrator(cal_uncs, cal_targets, cal_mask, test_uncs, cal_test_uncs):
    """
    Testing the MulticlassConformalCalibrator
    """
    calibrator = MulticlassConformalCalibrator(alpha=0.5)
    calibrator.fit(cal_uncs, cal_targets, cal_mask)
    uncs = calibrator.apply(test_uncs)

    torch.testing.assert_close(uncs, cal_test_uncs)


@pytest.mark.parametrize(
    "cal_uncs,cal_targets,cal_mask,test_uncs,cal_test_uncs",
    [
        (
            torch.tensor([[0, 1, 0], [1, 0, 0], [0, 0, 1]]),
            torch.tensor([[0, 1, 0], [1, 0, 0], [0, 0, 1]]),
            torch.ones([3, 3], dtype=torch.bool),
            torch.tensor([[1, 0, 0], [0, 1, 0], [0, 0, 1]]),
            torch.tensor(
                [[[1, 1], [1, 0], [1, 0]], [[1, 0], [1, 1], [1, 0]], [[1, 0], [1, 0], [1, 1]]],
                dtype=torch.int,
            ),
        )
    ],
)
def test_MultilabelConformalCalibrator(cal_uncs, cal_targets, cal_mask, test_uncs, cal_test_uncs):
    """
    Testing the MultilabelConformalCalibrator
    """
    calibrator = MultilabelConformalCalibrator(alpha=0.1)
    calibrator.fit(cal_uncs, cal_targets, cal_mask)
    uncs = calibrator.apply(test_uncs)

    torch.testing.assert_close(uncs, cal_test_uncs)


@pytest.mark.parametrize(
    "cal_preds,cal_uncs,cal_targets,cal_mask,test_uncs,cal_test_uncs",
    [
        (
            torch.arange(100).unsqueeze(1),
            torch.arange(100).unsqueeze(1) / 10,
            torch.arange(10, 110).unsqueeze(1),
            torch.ones([100, 1], dtype=torch.bool),
            torch.arange(100, 200).unsqueeze(1) / 10,
            torch.arange(29.2, 39.1, 0.1).unsqueeze(1),
        ),
        (
            torch.arange(100).unsqueeze(1),
            torch.zeros(100, 1),
            torch.arange(10, 110).unsqueeze(1),
            torch.ones([100, 1], dtype=torch.bool),
            torch.zeros(100, 1),
            torch.ones(100, 1) * 20,
        ),
    ],
)
def test_RegressionConformalCalibrator(
    cal_preds, cal_uncs, cal_targets, cal_mask, test_uncs, cal_test_uncs
):
    """
    Testing the RegressionConformalCalibrator
    """
    calibrator = RegressionConformalCalibrator(alpha=0.1)
    calibrator.fit(cal_preds, cal_uncs, cal_targets, cal_mask)
    uncs = calibrator.apply(test_uncs)

    torch.testing.assert_close(uncs, cal_test_uncs)


@pytest.mark.parametrize(
    "cal_uncs,cal_targets,cal_mask,test_uncs,cal_test_uncs",
    [
        (
            torch.tensor(
                [
                    [[0.2, 0.3, 0.5], [0.1, 0.6, 0.3]],
                    [[0.1, 0.6, 0.3], [0.4, 0.4, 0.2]],
                    [[0.4, 0.4, 0.2], [0.2, 0.3, 0.5]],
                    [[0.0, 0.6, 0.4], [0.8, 0.1, 0.1]],
                    [[0.5, 0.2, 0.3], [0.4, 0.4, 0.2]],
                    [[0.4, 0.3, 0.3], [0.7, 0.3, 0.0]],
                ]
            ),
            torch.tensor([[2, 1], [1, 2], [0, 2], [1, 1], [0, 0], [2, 0]]).long(),
            torch.ones([6, 2], dtype=torch.bool),
            torch.tensor(
                [
                    [[0.0, 0.1, 0.9], [0.5, 0.2, 0.3]],
                    [[0.3, 0.4, 0.3], [0.6, 0.3, 0.1]],
                    [[0.9, 0.1, 0.0], [0.3, 0.4, 0.3]],
                ]
            ),
            torch.tensor(
                [
                    [[0.000000, 0.000000, 1.000000], [0.483871, 0.193548, 0.322581]],
                    [[0.500000, 0.000000, 0.500000], [0.714286, 0.285714, 0.000000]],
                    [[1.000000, 0.000000, 0.000000], [0.319149, 0.255319, 0.425532]],
                ]
            ),
        )
    ],
)
def test_IsotonicMulticlassCalibratorCalibrator(
    cal_uncs, cal_targets, cal_mask, test_uncs, cal_test_uncs
):
    """
    Testing the IsotonicMulticlassCalibratorCalibrator
    """
    calibrator = IsotonicMulticlassCalibrator()
    calibrator.fit(cal_uncs, cal_targets, cal_mask)
    uncs = calibrator.apply(test_uncs)

    torch.testing.assert_close(uncs, cal_test_uncs)<|MERGE_RESOLUTION|>--- conflicted
+++ resolved
@@ -5,17 +5,13 @@
     AdaptiveMulticlassConformalCalibrator,
     IsotonicCalibrator,
     IsotonicMulticlassCalibrator,
-<<<<<<< HEAD
+    MulticlassConformalCalibrator,
+    MultilabelConformalCalibrator,
     MVEWeightingCalibrator,
     PlattCalibrator,
+    RegressionConformalCalibrator,
     ZelikmanCalibrator,
     ZScalingCalibrator,
-=======
-    MulticlassConformalCalibrator,
-    MultilabelConformalCalibrator,
-    PlattCalibrator,
-    RegressionConformalCalibrator,
->>>>>>> 31bcef24
 )
 
 
