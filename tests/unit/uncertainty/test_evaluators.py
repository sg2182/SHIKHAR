import pytest
import torch

<<<<<<< HEAD
from chemprop.uncertainty.evaluator import (
    CalibrationAreaEvaluator,
    ExpectedNormalizedErrorEvaluator,
)
=======
from chemprop.uncertainty.evaluator import (  # CalibrationAreaEvaluator,; ConformalMulticlassEvaluator,; ConformalMultilabelEvaluator,; ConformalRegressionEvaluator,; ExpectedNormalizedErrorEvaluator,; MetricEvaluator,
    NLLClassEvaluator,
    NLLMulticlassEvaluator,
    NLLRegressionEvaluator,
    SpearmanEvaluator,
)


@pytest.mark.parametrize(
    "uncs,targets,mask,likelihood",
    [
        (
            torch.tensor([[0.8]]),
            torch.ones([1, 1]),
            torch.ones([1, 1], dtype=bool),
            torch.tensor([0.8]),
        ),
        (
            torch.tensor([[0.8]]),
            torch.zeros([1, 1]),
            torch.ones([1, 1], dtype=bool),
            torch.tensor([0.2]),
        ),
    ],
)
def test_NLLClassEvaluator(uncs, targets, mask, likelihood):
    """
    Testing the NLLClassEvaluator
    """
    evaluator = NLLClassEvaluator()
    nll_calc = evaluator.evaluate(uncs, targets, mask)
    likelihood_calc = torch.exp(-1 * nll_calc)
    torch.testing.assert_close(likelihood_calc, likelihood)


@pytest.mark.parametrize(
    "uncs,targets,mask,likelihood",
    [
        (
            torch.tensor(
                [
                    [[0.29, 0.22, 0.49]],
                    [[0.35, 0.19, 0.46]],
                    [[0.55, 0.38, 0.07]],
                    [[0.15, 0.29, 0.56]],
                    [[0.08, 0.68, 0.24]],
                ]
            ),
            torch.tensor([[0], [2], [2], [0], [1]]),
            torch.ones([5, 1], dtype=bool),
            torch.tensor([0.24875443]),
        ),
        (
            torch.tensor(
                [
                    [[8.7385e-01, 8.3770e-04, 3.3212e-02, 9.2103e-02]],
                    [[7.2274e-03, 1.0541e-01, 8.8703e-01, 3.2886e-04]],
                    [[1.7376e-03, 9.9478e-01, 1.4227e-03, 2.0596e-03]],
                    [[2.6487e-04, 1.3251e-03, 2.4325e-02, 9.7409e-01]],
                ]
            ),
            torch.tensor([[0], [2], [1], [3]]),
            torch.ones([4, 1], dtype=bool),
            torch.tensor([0.93094635]),
        ),
    ],
)
def test_NLLMulticlassEvaluator(uncs, targets, mask, likelihood):
    """
    Testing the NLLMulticlassEvaluator
    """
    evaluator = NLLMulticlassEvaluator()
    nll_calc = evaluator.evaluate(uncs, targets, mask)
    likelihood_calc = torch.exp(-1 * nll_calc)
    torch.testing.assert_close(likelihood_calc, likelihood)


@pytest.mark.parametrize(
    "preds,uncs,targets,mask,likelihood",
    [
        (
            torch.zeros([1, 1]),
            torch.ones([1, 1]),
            torch.zeros([1, 1]),
            torch.ones([1, 1], dtype=bool),
            torch.tensor([0.39894228]),
        ),
        (
            torch.zeros([2, 2]),
            torch.ones([2, 2]),
            torch.zeros([2, 2]),
            torch.ones([2, 2], dtype=bool),
            torch.tensor([0.39894228, 0.39894228]),
        ),
    ],
)
def test_NLLRegressionEvaluator(preds, uncs, targets, mask, likelihood):
    """
    Testing the NLLRegressionEvaluator
    """
    evaluator = NLLRegressionEvaluator()
    nll_calc = evaluator.evaluate(preds, uncs, targets, mask)
    likelihood_calc = torch.exp(-1 * nll_calc)
    torch.testing.assert_close(likelihood_calc, likelihood)


@pytest.mark.parametrize(
    "preds,uncs,targets,mask,spearman_exp",
    [
        (
            torch.zeros(100, 1, dtype=float),
            torch.arange(1, 101, dtype=float).unsqueeze(1),
            torch.arange(1, 101, dtype=float).unsqueeze(1),
            torch.ones(100, 1, dtype=bool),
            torch.tensor([1.0]),
        ),
        (
            torch.zeros(100, 1, dtype=float),
            -torch.arange(1, 101, dtype=float).unsqueeze(1),
            torch.arange(1, 101, dtype=float).unsqueeze(1),
            torch.ones(100, 1, dtype=bool),
            torch.tensor([-1.0]),
        ),
    ],
)
def test_SpearmanEvaluator(preds, uncs, targets, mask, spearman_exp):
    """
    Testing the SpearmanEvaluator
    """
    evaluator = SpearmanEvaluator()
    area = evaluator.evaluate(preds, uncs, targets, mask)
    torch.testing.assert_close(area, spearman_exp)
>>>>>>> e9223a6e


@pytest.mark.parametrize(
    "preds,uncs,targets,mask,miscal_area",
    [
        (
            torch.zeros(100).unsqueeze(1),
            torch.ones(100).unsqueeze(1),
            torch.zeros(100).unsqueeze(1),
            torch.ones([100, 1], dtype=torch.bool),
            torch.tensor([0.495]),
        ),
        (
            torch.ones(100).unsqueeze(1),
            torch.ones(100).unsqueeze(1),
            torch.ones(100, 1) * 100,
            torch.ones([100, 1], dtype=torch.bool),
            torch.tensor([0.495]),
        ),
    ],
)
def test_CalibrationAreaEvaluator(preds, uncs, targets, mask, miscal_area):
    """
    Testing the CalibrationAreaEvaluator
    """
    evaluator = CalibrationAreaEvaluator()
    miscal_area_cal = evaluator.evaluate(preds, uncs, targets, mask)

    torch.testing.assert_close(miscal_area_cal, miscal_area)


@pytest.mark.parametrize(
    "preds,uncs,targets,mask,ence",
    [
        (
            torch.zeros(100, 1),
            torch.ones(100, 1),
            torch.zeros(100, 1),
            torch.ones([100, 1], dtype=torch.bool),
            torch.tensor([1.0]),
        ),
        (
            torch.linspace(1, 100, steps=100).unsqueeze(1),
            torch.linspace(1, 10, steps=100).unsqueeze(1),
            torch.linspace(1, 100, steps=100).unsqueeze(1)
            + torch.tensor([-2, -1, 1, 2]).repeat(25).unsqueeze(1),
            torch.ones([100, 1], dtype=torch.bool),
            torch.tensor([0.392]),
        ),
    ],
)
def test_ExpectedNormalizedErrorEvaluator(preds, uncs, targets, mask, ence):
    """
    Testing the ExpectedNormalizedErrorEvaluator
    """
    evaluator = ExpectedNormalizedErrorEvaluator()
    ence_cal = evaluator.evaluate(preds, uncs, targets, mask)

    torch.testing.assert_close(ence_cal, ence)<|MERGE_RESOLUTION|>--- conflicted
+++ resolved
@@ -1,13 +1,9 @@
 import pytest
 import torch
 
-<<<<<<< HEAD
 from chemprop.uncertainty.evaluator import (
     CalibrationAreaEvaluator,
     ExpectedNormalizedErrorEvaluator,
-)
-=======
-from chemprop.uncertainty.evaluator import (  # CalibrationAreaEvaluator,; ConformalMulticlassEvaluator,; ConformalMultilabelEvaluator,; ConformalRegressionEvaluator,; ExpectedNormalizedErrorEvaluator,; MetricEvaluator,
     NLLClassEvaluator,
     NLLMulticlassEvaluator,
     NLLRegressionEvaluator,
@@ -139,7 +135,6 @@
     evaluator = SpearmanEvaluator()
     area = evaluator.evaluate(preds, uncs, targets, mask)
     torch.testing.assert_close(area, spearman_exp)
->>>>>>> e9223a6e
 
 
 @pytest.mark.parametrize(
