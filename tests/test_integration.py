"""Chemprop integration tests."""
from flask import url_for
from io import BytesIO
import json
import os
from tempfile import TemporaryDirectory
from typing import List
import unittest
from unittest import TestCase

import numpy as np
import pandas as pd
from parameterized import parameterized

from chemprop.constants import TEST_SCORES_FILE_NAME
from chemprop.train import evaluate_predictions
from chemprop.web.wsgi import build_app
from chemprop.spectra_utils import normalize_spectra, load_phase_mask
from chemprop.features import load_features

import utils

TEST_DATA_DIR = 'tests/data'
SEED = 0
EPOCHS = 10
NUM_FOLDS = 3
NUM_ITER = 2
SIZE = 10
DEPTH = 2
DELTA = 0.025


<<<<<<< HEAD
class TestChemprop(TestCase):
=======
class ChempropTests(TestCase):
    @staticmethod
    def create_raw_train_args(dataset_type: str,
                              metric: str,
                              save_dir: str,
                              model_type: str = 'chemprop',
                              flags: List[str] = None) -> List[str]:
        """Creates a list of raw command line arguments for training."""
        return [
            'train',  # Note: not actually used, just a placeholder
            '--data_path', os.path.join(TEST_DATA_DIR, f'{dataset_type}.csv'), # Note: adding another --data_path argument will overwrite this one
            '--dataset_type', dataset_type,
            '--epochs', str(EPOCHS),
            '--num_folds', str(NUM_FOLDS),
            '--seed', str(SEED),
            '--metric', metric,
            '--save_dir', save_dir,
            '--hidden_size', str(SIZE),
            '--ffn_hidden_size', str(SIZE),
            '--depth', str(DEPTH),
            '--quiet',
            '--empty_cache'
        ] + (['--model_type', model_type] if model_type != 'chemprop' else []) + (flags if flags is not None else [])

    @staticmethod
    def create_raw_predict_args(dataset_type: str,
                                preds_path: str,
                                checkpoint_dir: str,
                                flags: List[str] = None) -> List[str]:
        """Creates a list of raw command line arguments for predicting."""
        return [
            'predict',  # Note: not actually used, just a placeholder
            '--test_path', os.path.join(TEST_DATA_DIR, f'{dataset_type}_test_smiles.csv'),
            '--preds_path', preds_path,
            '--checkpoint_dir', checkpoint_dir
        ] + (flags if flags is not None else [])

    @staticmethod
    def create_raw_hyperopt_args(dataset_type: str,
                                 config_save_path: str,
                                 save_dir: str,
                                 flags: List[str] = None) -> List[str]:
        """Creates a list of raw command line arguments for hyperparameter optimization."""
        return [
            'hyperopt',  # Note: not actually used, just a placeholder
            '--data_path', os.path.join(TEST_DATA_DIR, f'{dataset_type}.csv'),
            '--dataset_type', dataset_type,
            '--epochs', str(EPOCHS),
            '--num_iter', str(NUM_ITER),
            '--config_save_path', config_save_path,
            '--save_dir', save_dir,
            '--quiet',
            '--empty_cache'
        ] + (flags if flags is not None else [])

    @staticmethod
    def create_raw_interpret_args(dataset_type: str,
                                  checkpoint_dir: str,
                                  flags: List[str] = None) -> List[str]:
        """Creates a list of raw command line arguments for interpretation."""
        return [
            'interpret',  # Note: not actually used, just a placeholder
            '--data_path', os.path.join(TEST_DATA_DIR, f'{dataset_type}_test_smiles.csv'),
            '--checkpoint_dir', checkpoint_dir
        ] + (flags if flags is not None else [])

    def train(self,
              dataset_type: str,
              metric: str,
              save_dir: str,
              model_type: str = 'chemprop',
              flags: List[str] = None):
        # Set up command line arguments
        raw_args = self.create_raw_train_args(
            dataset_type=dataset_type,
            metric=metric,
            save_dir=save_dir,
            model_type=model_type,
            flags=flags
        )

        # Train
        with patch('sys.argv', raw_args):
            command_line = ' '.join(raw_args[1:])

            if model_type == 'chemprop':
                print(f'python train.py {command_line}')
                chemprop_train()
            else:
                print(f'python sklearn_train.py {command_line}')
                sklearn_train()

    def predict(self,
                dataset_type: str,
                preds_path: str,
                save_dir: str,
                model_type: str = 'chemprop',
                flags: List[str] = None):
        # Set up command line arguments
        raw_args = self.create_raw_predict_args(
            dataset_type=dataset_type,
            preds_path=preds_path,
            checkpoint_dir=save_dir,
            flags=flags
        )

        # Predict
        with patch('sys.argv', raw_args):
            command_line = ' '.join(raw_args[1:])

            if model_type == 'chemprop':
                print(f'python predict.py {command_line}')
                chemprop_predict()
            else:
                print(f'python sklearn_predict.py {command_line}')
                sklearn_predict()

    def hyperopt(self,
                 dataset_type: str,
                 config_save_path: str,
                 save_dir: str,
                 flags: List[str] = None):
        # Set up command line arguments
        raw_args = self.create_raw_hyperopt_args(
            dataset_type=dataset_type,
            config_save_path=config_save_path,
            save_dir=save_dir,
            flags=flags
        )

        # Hyperopt
        with patch('sys.argv', raw_args):
            command_line = ' '.join(raw_args[1:])
            print(f'python hyperparameter_optimization.py {command_line}')
            chemprop_hyperopt()

    def interpret(self,
                  dataset_type: str,
                  checkpoint_dir: str,
                  flags: List[str] = None):
        # Set up command line arguments
        raw_args = self.create_raw_interpret_args(
            dataset_type=dataset_type,
            checkpoint_dir=checkpoint_dir,
            flags=flags
        )

        # Interpret
        with patch('sys.argv', raw_args):
            command_line = ' '.join(raw_args[1:])
            print(f'python interpret.py {command_line}')
            chemprop_interpret()

    def fingerprint(self,
                    dataset_type: str,
                    checkpoint_dir: str,
                    fingerprint_path: str,
                    fingerprint_flags: List[str]):
        # Set up command line arguments
        raw_args = self.create_raw_predict_args(
            dataset_type=dataset_type,
            preds_path=fingerprint_path,
            checkpoint_dir=checkpoint_dir,
            flags=fingerprint_flags
        )

        # Fingerprint
        with patch('sys.argv', raw_args):
            command_line = ' '.join(raw_args[1:])
            print(f'python fingerprint.py {command_line}')
            chemprop_fingerprint()

>>>>>>> 442a1602
    @parameterized.expand([
        (
                'sklearn_random_forest',
                'random_forest',
                'rmse',
                1.582733
        ),
        (
                'sklearn_svm',
                'svm',
                'rmse',
                1.698927
        ),
        (
                'chemprop',
                'chemprop',
                'rmse',
                2.338310289,
        ),
        (
                'chemprop_scaffold_split',
                'chemprop',
                'rmse',
                2.2983865,
                ['--split_type', 'scaffold_balanced']
        ),
        (
                'chemprop_morgan_features_generator',
                'chemprop',
                'rmse',
                2.0438637,
                ['--features_generator', 'morgan']
        ),
        (
                'chemprop_rdkit_features_path',
                'chemprop',
                'rmse',
                2.14015989,
                ['--features_path', os.path.join(TEST_DATA_DIR, 'regression.npz'), '--no_features_scaling']
        ),
        (
                'chemprop_bounded_mse_loss',
                'chemprop',
                'bounded_mse',
                5.52281852,
                [
                    '--loss_function', 'bounded_mse',
                    '--data_path', os.path.join(TEST_DATA_DIR, 'regression_inequality.csv')
                ]
        )
    ])
    def test_train_single_task_regression(self,
                                          name: str,
                                          model_type: str,
                                          metric: str,
                                          expected_score: float,
                                          train_flags: List[str] = None):
        with TemporaryDirectory() as save_dir:
            # Train
            utils.train(
                dataset_type='regression',
                metric=metric,
                save_dir=save_dir,
                model_type=model_type,
                flags=train_flags
            )

            # Check results
            test_scores_data = pd.read_csv(os.path.join(save_dir, TEST_SCORES_FILE_NAME))
            test_scores = np.array(test_scores_data[f'Mean {metric}'])
            self.assertEqual(len(test_scores), 1)

            mean_score = np.mean(test_scores)
            self.assertAlmostEqual(mean_score, expected_score, delta=DELTA*expected_score)

    @parameterized.expand([
        (
                'chemprop',
                'chemprop',
                'auc',
                0.52783634,
                ['--class_balance', '--split_sizes', '0.4', '0.3', '0.3']
        ),
        (
                'chemprop_morgan_features_generator',
                'chemprop',
                'auc',
                0.519689086,
                ['--features_generator', 'morgan', '--class_balance', '--split_sizes', '0.4', '0.3', '0.3']
        ),
        (
                'chemprop_rdkit_features_path',
                'chemprop',
                'auc',
                0.466828424,
                ['--features_path', os.path.join(TEST_DATA_DIR, 'classification.npz'), '--no_features_scaling', '--class_balance', '--split_sizes', '0.4', '0.3', '0.3']
        ),
        (
                'chemprop_mcc_metric',
                'chemprop',
                'mcc',
                0.014589067,
                ['--metric', 'mcc', '--data_path', os.path.join(TEST_DATA_DIR, 'classification_common.csv'), '--class_balance']
        ),
        (
                'chemprop_f1_metric',
                'chemprop',
                'f1',
                0.190841899,
                ['--metric', 'f1', '--data_path', os.path.join(TEST_DATA_DIR, 'classification_common.csv'), '--class_balance']
        ),
        (
                'chemprop_mcc_loss',
                'chemprop',
                'auc',
                0.55505265,
                ['--loss_function', 'mcc', '--data_path', os.path.join(TEST_DATA_DIR, 'classification_common.csv'), '--class_balance']
        )
    ])
    def test_train_multi_task_classification(self,
                                             name: str,
                                             model_type: str,
                                             metric: str,
                                             expected_score: float,
                                             train_flags: List[str] = None):
        with TemporaryDirectory() as save_dir:
            # Train
            utils.train(
                dataset_type='classification',
                metric=metric,
                save_dir=save_dir,
                model_type=model_type,
                flags=train_flags
            )

            # Check results
            test_scores_data = pd.read_csv(os.path.join(save_dir, TEST_SCORES_FILE_NAME))
            test_scores = np.array(test_scores_data[f'Mean {metric}'])
            mean_score = np.mean(np.array(test_scores))
            self.assertAlmostEqual(mean_score, expected_score, delta=DELTA*expected_score)

    @parameterized.expand([
        (
                'sklearn_random_forest',
                'random_forest',
                0.9455894
        ),
        (
                'sklearn_svm',
                'svm',
                1.0151356
        ),
        (
                'chemprop',
                'chemprop',
                2.4145471
        ),
        (
                'chemprop_morgan_features_generator',
                'chemprop',
                2.4703284,
                ['--features_generator', 'morgan'],
                ['--features_generator', 'morgan']
        ),
        (
                'chemprop_rdkit_features_path',
                'chemprop',
                1.51978455,
                ['--features_path', os.path.join(TEST_DATA_DIR, 'regression.npz'), '--no_features_scaling'],
                ['--features_path', os.path.join(TEST_DATA_DIR, 'regression_test.npz'), '--no_features_scaling']
        )
    ])
    def test_predict_single_task_regression(self,
                                            name: str,
                                            model_type: str,
                                            expected_score: float,
                                            train_flags: List[str] = None,
                                            predict_flags: List[str] = None):
        with TemporaryDirectory() as save_dir:
            # Train
            dataset_type = 'regression'
            utils.train(
                dataset_type=dataset_type,
                metric='rmse',
                save_dir=save_dir,
                model_type=model_type,
                flags=train_flags
            )

            # Predict
            preds_path = os.path.join(save_dir, 'preds.csv')
            utils.predict(
                dataset_type=dataset_type,
                preds_path=preds_path,
                save_dir=save_dir,
                model_type=model_type,
                flags=predict_flags
            )

            # Check results
            pred = pd.read_csv(preds_path)
            true = pd.read_csv(os.path.join(TEST_DATA_DIR, f'{dataset_type}_test_true.csv'))
            self.assertEqual(list(pred.keys()), list(true.keys()))
            self.assertEqual(list(pred['smiles']), list(true['smiles']))

            pred, true = pred.drop(columns=['smiles']), true.drop(columns=['smiles'])
            pred, true = pred.to_numpy(), true.to_numpy()
            mse = float(np.mean((pred - true) ** 2))
            self.assertAlmostEqual(mse, expected_score, delta=DELTA*expected_score)
    
    def test_predict_individual_ensemble(self):
        with TemporaryDirectory() as save_dir:
            # Train
            dataset_type = 'regression'
            utils.train(
                dataset_type=dataset_type,
                metric='rmse',
                save_dir=save_dir,
            )

            # Predict
            preds_path = os.path.join(save_dir, 'preds.csv')
            utils.predict(
                dataset_type=dataset_type,
                preds_path=preds_path,
                save_dir=save_dir,
                flags=['--individual_ensemble_predictions']
            )

            pred = pd.read_csv(preds_path)
            columns = list(pred.columns)
            expected_columns = ['smiles', 'logSolubility'] + [f'logSolubility_model_{idx}' for idx in range(NUM_FOLDS)]
            self.assertTrue(columns == expected_columns)


    @parameterized.expand([
        (
                'chemprop',
                'chemprop',
                0.238491358,
                ['--class_balance', '--split_sizes', '0.4', '0.3', '0.3'],
        ),
        (
                'chemprop_morgan_features_generator',
                'chemprop',
                0.254056869,
                ['--features_generator', 'morgan', '--class_balance', '--split_sizes', '0.4', '0.3', '0.3'],
                ['--features_generator', 'morgan']
        ),
        (
                'chemprop_rdkit_features_path',
                'chemprop',
                0.3071592294,
                ['--features_path', os.path.join(TEST_DATA_DIR, 'classification.npz'), '--no_features_scaling', '--class_balance', '--split_sizes', '0.4', '0.3', '0.3'],
                ['--features_path', os.path.join(TEST_DATA_DIR, 'classification_test.npz'), '--no_features_scaling']
        )
    ])
    def test_predict_multi_task_classification(self,
                                               name: str,
                                               model_type: str,
                                               expected_score: float,
                                               train_flags: List[str] = None,
                                               predict_flags: List[str] = None):
        with TemporaryDirectory() as save_dir:
            # Train
            dataset_type = 'classification'
            utils.train(
                dataset_type=dataset_type,
                metric='auc',
                save_dir=save_dir,
                model_type=model_type,
                flags=train_flags
            )

            # Predict
            preds_path = os.path.join(save_dir, 'preds.csv')
            utils.predict(
                dataset_type=dataset_type,
                preds_path=preds_path,
                save_dir=save_dir,
                model_type=model_type,
                flags=predict_flags
            )

            # Check results
            pred = pd.read_csv(preds_path)
            true = pd.read_csv(os.path.join(TEST_DATA_DIR, f'{dataset_type}_test_true.csv'))
            self.assertEqual(list(pred.keys()), list(true.keys()))
            self.assertEqual(list(pred['smiles']), list(true['smiles']))

            pred, true = pred.drop(columns=['smiles']), true.drop(columns=['smiles'])
            pred, true = pred.to_numpy(), true.to_numpy()
            mse = float(np.nanmean((pred - true) ** 2))
            self.assertAlmostEqual(mse, expected_score, delta=DELTA*expected_score)

    def test_chemprop_hyperopt(self):
        with TemporaryDirectory() as save_dir:
            # Train
            config_save_path = os.path.join(save_dir, 'config.json')
            utils.hyperopt(
                dataset_type='regression',
                config_save_path=config_save_path,
                save_dir=save_dir
            )

            # Check results
            with open(config_save_path) as f:
                config = json.load(f)

            parameters = {'depth': (2, 6), 'hidden_size': (300, 2400), 'ffn_hidden_size': (300, 2400), 'ffn_num_layers': (1, 3), 'dropout': (0.0, 0.4)}

            self.assertEqual(set(config.keys()), set(parameters.keys()))

            for parameter, (min_value, max_value) in parameters.items():
                self.assertTrue(min_value <= config[parameter] <= max_value)

    @parameterized.expand([
        (
                'chemprop',
        ),
        (
                'chemprop_morgan_features_generator',
                ['--features_generator', 'morgan'],
                ['--features_generator', 'morgan']
        ),
    ])
    def test_interpret_single_task_regression(self,
                                              name: str,
                                              train_flags: List[str] = None,
                                              interpret_flags: List[str] = None):
        with TemporaryDirectory() as save_dir:
            # Train
            dataset_type = 'regression'
            utils.train(
                dataset_type=dataset_type,
                metric='rmse',
                save_dir=save_dir,
                flags=train_flags
            )

            # Interpret
            try:
                utils.interpret(
                    dataset_type=dataset_type,
                    checkpoint_dir=save_dir,
                    flags=interpret_flags
                )
            except Exception as e:
                self.fail(f'Interpretation failed with error: {e}')

    def test_chemprop_web(self):
        with TemporaryDirectory() as root_dir:
            app = build_app(root_folder=root_dir, init_db=True)

            app.config['TESTING'] = True
            app.config['SERVER_NAME'] = 'localhost'

            data_path = 'regression.csv'
            test_path = 'regression_test_smiles.csv'
            dataset_name = 'regression_data'
            dataset_type = 'regression'
            checkpoint_name = 'regression_ckpt'
            ckpt_name = data_name = '1'
            epochs = 3
            ensemble_size = 1

            with open(os.path.join(TEST_DATA_DIR, data_path)) as f:
                train_data = BytesIO(f.read().encode('utf-8'))

            with open(os.path.join(TEST_DATA_DIR, test_path)) as f:
                test_smiles = f.read()

            with app.app_context():
                with app.test_client() as client:
                    response = client.get('/')
                    self.assertEqual(response.status_code, 200)

                    # Upload data
                    response = client.post(
                        url_for('upload_data', return_page='home'),
                        data={
                            'dataset': (train_data, data_path),
                            'datasetName': dataset_name
                        }
                    )
                    self.assertEqual(response.status_code, 302)

                    # Train
                    response = client.post(
                        url_for('train'),
                        data={
                            'dataName': data_name,
                            'epochs': epochs,
                            'ensembleSize': ensemble_size,
                            'checkpointName': checkpoint_name,
                            'datasetType': dataset_type,
                            'useProgressBar': False
                        }
                    )
                    self.assertEqual(response.status_code, 200)

                    # Predict
                    response = client.post(
                        url_for('predict'),
                        data={
                            'checkpointName': ckpt_name,
                            'textSmiles': test_smiles
                        }
                    )
                    self.assertEqual(response.status_code, 200)

    @parameterized.expand([
        (
            'spectra',
            'chemprop',
            0.09920149,
            [
                '--data_path', os.path.join(TEST_DATA_DIR, 'spectra.csv'),
                '--features_path', os.path.join(TEST_DATA_DIR, 'spectra_features.csv'),
                '--split_type', 'random_with_repeated_smiles'
            ]
        ),
        (
            'spectra_excluded_targets',
            'chemprop',
            0.08912992,
            [
                '--data_path', os.path.join(TEST_DATA_DIR, 'spectra_exclusions.csv'),
                '--features_path', os.path.join(TEST_DATA_DIR, 'spectra_features.csv'),
                '--split_type', 'random_with_repeated_smiles'
            ]
        ),
        (
            'spectra_phase_features',
            'chemprop',
            0.0747605825,
            [
                '--data_path', os.path.join(TEST_DATA_DIR, 'spectra_exclusions.csv'),
                '--phase_features_path', os.path.join(TEST_DATA_DIR, 'spectra_features.csv'),
                '--spectra_phase_mask_path', os.path.join(TEST_DATA_DIR, 'spectra_mask.csv'),
                '--split_type', 'random_with_repeated_smiles'
            ]
        ),
    ])
    def test_train_spectra(self,
                                          name: str,
                                          model_type: str,
                                          expected_score: float,
                                          train_flags: List[str] = None):
        with TemporaryDirectory() as save_dir:
            # Train
            metric = 'sid'
            utils.train(
                dataset_type = 'spectra',
                metric = metric,
                save_dir = save_dir,
                model_type = model_type,
                flags = train_flags
            )

            # Check results
            test_scores_data = pd.read_csv(os.path.join(save_dir, TEST_SCORES_FILE_NAME))
            test_scores = np.array(test_scores_data[f'Mean {metric}'])
            self.assertEqual(len(test_scores), 1)

            mean_score = np.mean(test_scores)
            self.assertAlmostEqual(mean_score, expected_score, delta=DELTA*expected_score)

    @parameterized.expand([
        (
            'spectra',
            'chemprop',
            0.074686983,
            0,
            [
                '--data_path', os.path.join(TEST_DATA_DIR, 'spectra.csv'),
                '--features_path', os.path.join(TEST_DATA_DIR, 'spectra_features.csv'),
                '--split_type', 'random_with_repeated_smiles'
            ],
            [
                '--features_path', os.path.join(TEST_DATA_DIR, 'spectra_features.csv'),
            ]
        ),
        (
            'spectra_phase_features',
            'chemprop',
            0.076007918,
            284,
            [
                '--data_path', os.path.join(TEST_DATA_DIR, 'spectra_exclusions.csv'),
                '--phase_features_path', os.path.join(TEST_DATA_DIR, 'spectra_features.csv'),
                '--spectra_phase_mask_path', os.path.join(TEST_DATA_DIR, 'spectra_mask.csv'),
                '--split_type', 'random_with_repeated_smiles'
            ],
            [
                '--phase_features_path', os.path.join(TEST_DATA_DIR, 'spectra_features.csv'),
            ]
        ),
    ])
    def test_predict_spectra(self,
                                            name: str,
                                            model_type: str,
                                            expected_score: float,
                                            expected_nans: int,
                                            train_flags: List[str] = None,
                                            predict_flags: List[str] = None):
        with TemporaryDirectory() as save_dir:
            # Train
            dataset_type = 'spectra'
            utils.train(
                dataset_type=dataset_type,
                metric='sid',
                save_dir=save_dir,
                model_type=model_type,
                flags=train_flags
            )

            # Predict
            preds_path = os.path.join(save_dir, 'preds.csv')
            utils.predict(
                dataset_type=dataset_type,
                preds_path=preds_path,
                save_dir=save_dir,
                model_type=model_type,
                flags=predict_flags
            )

            # Check results
            pred = pd.read_csv(preds_path)
            true = pd.read_csv(os.path.join(TEST_DATA_DIR, 'spectra.csv'))
            self.assertEqual(list(pred.keys()), list(true.keys()))
            self.assertEqual(list(pred['smiles']), list(true['smiles']))

            pred, true = pred.drop(columns=['smiles']), true.drop(columns=['smiles'])
            pred, true = pred.to_numpy(), true.to_numpy()
            phase_features = load_features(predict_flags[1])
            if '--spectra_phase_mask_path' in train_flags:
                mask = load_phase_mask(train_flags[5])
            else:
                mask = None
            true = normalize_spectra(true,phase_features,mask)
            sid = evaluate_predictions(preds=pred, targets=true, num_tasks=len(true[0]), metrics=['sid'], dataset_type='spectra')['sid'][0]
            self.assertAlmostEqual(sid, expected_score, delta=DELTA*expected_score)
            self.assertEqual(np.sum(np.isnan(pred)),expected_nans)

    @parameterized.expand([
        (
                'chemprop_reaction',
                'chemprop',
                2.3338595,
                ['--reaction', '--data_path', os.path.join(TEST_DATA_DIR, 'reaction_regression.csv')]
        ),
        (
                'chemprop_scaffold_split',
                'chemprop',
                2.18239804,
                ['--reaction', '--data_path', os.path.join(TEST_DATA_DIR, 'reaction_regression.csv'),'--split_type', 'scaffold_balanced']
        ),
        (
                'chemprop_morgan_features_generator',
                'chemprop',
                3.122113679,
                ['--reaction', '--data_path', os.path.join(TEST_DATA_DIR, 'reaction_regression.csv'),'--features_generator', 'morgan']
        ),
        (
                'chemprop_reaction_explicit_h',
                'chemprop',
                2.34536046,
                ['--reaction', '--data_path', os.path.join(TEST_DATA_DIR, 'reaction_regression.csv'), '--explicit_h']
         )
    ])
    def test_train_single_task_regression_reaction(self,
                                          name: str,
                                          model_type: str,
                                          expected_score: float,
                                          train_flags: List[str] = None):
        with TemporaryDirectory() as save_dir:
            # Train
            metric = 'rmse'
            utils.train(
                dataset_type = 'regression',
                metric = metric,
                save_dir = save_dir,
                model_type = model_type,
                flags = train_flags
            )

            # Check results
            test_scores_data = pd.read_csv(os.path.join(save_dir, TEST_SCORES_FILE_NAME))
            test_scores = np.array(test_scores_data[f'Mean {metric}'])
            self.assertEqual(len(test_scores), 1)

            mean_score = np.mean(test_scores)
            self.assertAlmostEqual(mean_score, expected_score, delta=DELTA*expected_score)

    @parameterized.expand([
        (
                'chemprop',
                'chemprop',
                'auc',
                0.6644781145,
                ['--number_of_molecules', '2', '--data_path', os.path.join(TEST_DATA_DIR, 'classification_multimolecule.csv')]
        )
    ])
    def test_single_task_multimolecule_classification(self,
                                          name: str,
                                          model_type: str,
                                          metric: str,
                                          expected_score: float,
                                          train_flags: List[str] = None):
        with TemporaryDirectory() as save_dir:
            # Train
            utils.train(
                dataset_type='classification',
                metric=metric,
                save_dir=save_dir,
                model_type=model_type,
                flags=train_flags
            )

            # Check results
            test_scores_data = pd.read_csv(os.path.join(save_dir, TEST_SCORES_FILE_NAME))
            test_scores = np.array(test_scores_data[f'Mean {metric}'])

            mean_score = np.mean(test_scores)
            self.assertAlmostEqual(mean_score, expected_score, delta=DELTA * expected_score)

    @parameterized.expand([
        (
                'chemprop_mpn',
                'chemprop',
                31.669185768,
                ['--fingerprint_type', 'MPN'],
                ['--split_sizes', '0.4', '0.3', '0.3'],
        ),
        (
                'chemprop_last_ffn',
                'chemprop',
                26.903715076,
                ['--fingerprint_type', 'last_FFN'],
                ['--split_sizes', '0.4', '0.3', '0.3']
        )
    ])
    def test_single_task_fingerprint(self,
                                            name: str,
                                            model_type: str,
                                            expected_score: float,
                                            fingerprint_flags: List[str],
                                            train_flags: List[str] = None,
                                     ):
        with TemporaryDirectory() as save_dir:
            # Train
            dataset_type = 'classification'
            utils.train(
                dataset_type=dataset_type,
                metric='auc',
                save_dir=save_dir,
                model_type=model_type,
                flags=train_flags
            )

            # Fingerprint
            fingerprint_path = os.path.join(save_dir, 'fingerprints.csv')
            utils.fingerprint(
                dataset_type=dataset_type,
                checkpoint_dir=save_dir,
                fingerprint_path=fingerprint_path,
                fingerprint_flags=fingerprint_flags
            )

            fingerprints = pd.read_csv(fingerprint_path).drop(["smiles"], axis=1)
            self.assertAlmostEqual(np.sum(fingerprints.to_numpy()), expected_score, delta=DELTA*expected_score)

    @parameterized.expand([
        (
                'chemprop',
                'chemprop',
                ['--fingerprint_type', 'MPN'],
                True,
                ['--number_of_molecules', '2', '--data_path', os.path.join(TEST_DATA_DIR, 'classification_multimolecule.csv')]
        ),
        (
                'chemprop',
                'chemprop',
                ['--fingerprint_type', 'MPN'],
                False,
                ['--number_of_molecules', '2', '--data_path', os.path.join(TEST_DATA_DIR, 'classification_multimolecule.csv'), '--mpn_shared']
        ),
        (
                'chemprop',
                'chemprop',
                ['--fingerprint_type', 'last_FFN'],
                True,
                ['--number_of_molecules', '2', '--data_path', os.path.join(TEST_DATA_DIR, 'classification_multimolecule.csv')]
        )
    ])
    def test_multimolecule_fingerprint_with_single_input(self,
                                     name: str,
                                     model_type: str,
                                     fingerprint_flags: List[str],
                                     exception_thrown: bool,
                                     train_flags: List[str] = None
                                     ):
        with TemporaryDirectory() as save_dir:
            # Train
            dataset_type = 'classification'
            utils.train(
                dataset_type=dataset_type,
                metric='auc',
                save_dir=save_dir,
                model_type=model_type,
                flags=train_flags
            )

            # Fingerprint
            # Predict
            fingerprint_path = os.path.join(save_dir, 'fingerprints.csv')

            # Check to make sure that an exception is thrown for cases where the model isn't built with --mpn-shared and with a fingerprint
            # type of MPN
            if exception_thrown:
                with self.assertRaises(ValueError):
                    utils.fingerprint(
                        dataset_type=dataset_type,
                        checkpoint_dir=save_dir,
                        fingerprint_path=fingerprint_path,
                        fingerprint_flags=fingerprint_flags
                    )
            else:
                utils.fingerprint(
                    dataset_type=dataset_type,
                    checkpoint_dir=save_dir,
                    fingerprint_path=fingerprint_path,
                    fingerprint_flags=fingerprint_flags
                )
                fingerprints = pd.read_csv(fingerprint_path)
                test_input = pd.read_csv(os.path.join(TEST_DATA_DIR, f'{dataset_type}_test_smiles.csv'))

                self.assertEqual(list(fingerprints['smiles'].values), list(test_input['smiles'].values))

    @parameterized.expand([(
                'chemprop_reaction_solvent',
                'chemprop',
                3.0195756,
                ['--reaction_solvent', '--number_of_molecules', '2',
                 '--data_path', os.path.join(TEST_DATA_DIR, 'reaction_solvent_regression.csv')]
        ),
        (
                'chemprop_morgan_features_generator',
                'chemprop',
                3.34822937696,
                ['--reaction_solvent', '--number_of_molecules', '2',
                 '--data_path', os.path.join(TEST_DATA_DIR, 'reaction_solvent_regression.csv'),'--features_generator', 'morgan']
        ),
        (
                'chemprop_reaction_solvent_explicit_h',
                'chemprop',
                3.01241762,
                ['--reaction_solvent', '--number_of_molecules', '2',
                 '--data_path', os.path.join(TEST_DATA_DIR, 'reaction_solvent_regression.csv'), '--explicit_h']
         ),
        (
                'chemprop_reaction_solvent_explicit_h_adding_h',
                'chemprop',
                2.984292677,
                ['--reaction_solvent', '--number_of_molecules', '2',
                 '--data_path', os.path.join(TEST_DATA_DIR, 'reaction_solvent_regression.csv'), '--explicit_h', '--adding_h']
        ),
        (
                'chemprop_reaction_solvent_diff_mpn_size',
                'chemprop',
                2.730379557,
                ['--reaction_solvent', '--number_of_molecules', '2',
                 '--data_path', os.path.join(TEST_DATA_DIR, 'reaction_solvent_regression.csv'), '--hidden_size', '500',
                 '--hidden_size_solvent', '250']
        )
    ])
    def test_train_single_task_regression_reaction_solvent(self,
                                          name: str,
                                          model_type: str,
                                          expected_score: float,
                                          train_flags: List[str] = None):
        with TemporaryDirectory() as save_dir:
            # Train
            metric = 'rmse'
            utils.train(
                dataset_type = 'regression',
                metric = metric,
                save_dir = save_dir,
                model_type = model_type,
                flags = train_flags
            )

            # Check results
            test_scores_data = pd.read_csv(os.path.join(save_dir, TEST_SCORES_FILE_NAME))
            test_scores = np.array(test_scores_data[f'Mean {metric}'])
            self.assertEqual(len(test_scores), 1)

            mean_score = np.mean(test_scores)
            self.assertAlmostEqual(mean_score, expected_score, delta=DELTA*expected_score)

    @parameterized.expand([(
        9450.06996,
        'ensemble',
        None,
        'nll',
        [],
        [],
    ),
    (
        -2.0835368,
        'mve',
        None,
        'nll',
        ['--loss_function', 'mve'],
        [],
    ),
    (
        -2.12500003,
        'evidential_epistemic',
        None,
        'nll',
        ['--loss_function', 'evidential'],
        [],
    ),
    (
        -2.0854637,
        'evidential_aleatoric',
        None,
        'nll',
        ['--loss_function', 'evidential'],
        [],
    ),
    (
        -2.0130289,
        'evidential_total',
        None,
        'nll',
        ['--loss_function', 'evidential'],
        [],
    ),
    (
        20.50925,
        'dropout',
        'zscaling',
        'ence',
        ['--num_folds', '1'],
        [],
    ),
    (
        -1.9783182,
        'ensemble',
        'zscaling',
        'nll',
        [],
        [],
    ),
    (
        6.94374243,
        'ensemble',
        'tscaling',
        'nll',
        ['--num_folds','5'],
        [],
    ),
    (
        39.07013967,
        'ensemble',
        'zelikman_interval',
        'ence',
        [],
        [],
    ),
    (
        -2.0896678,
        'mve',
        'mve_weighting',
        'nll',
        ['--loss_function', 'mve'],
        [],
    ),
    (
        0.486563126,
        'ensemble',
        None,
        'miscalibration_area',
        [],
        [],
    ),
    (
        757883.0509,
        'ensemble',
        None,
        'ence',
        [],
        [],
    ),
    # (
    #     0.0239197,
    #     'ensemble',
    #     None,
    #     'spearman',
    #     [],
    #     [],
    # ),
    ])
    def test_uncertainty_regression(
        self,
        expected_score: float,
        uncertainty_method: str,
        calibration_method: str,
        evaluation_methods: str,
        train_flags: List[str] = None,
        predict_flags: List[str] = None,
    ):
        with TemporaryDirectory() as save_dir:
<<<<<<< HEAD
            utils.train(
=======
            data_path = os.path.join(TEST_DATA_DIR, 'regression_multitask.csv')
            train_flags.extend(['--data_path', data_path])

            self.train(
>>>>>>> 442a1602
                dataset_type='regression',
                metric='rmse',
                save_dir=save_dir,
                flags=train_flags,
            )

            test_path = os.path.join(TEST_DATA_DIR, 'regression_multitask_gaps.csv')
            eval_path = os.path.join(save_dir, 'eval_scores.csv')
            predict_flags.extend(['--evaluation_scores_path', eval_path, '--test_path', test_path])
            if uncertainty_method is not None:
                predict_flags.extend(['--uncertainty_method', uncertainty_method,])
            if calibration_method is not None:
                predict_flags.extend(['--calibration_method', calibration_method, '--calibration_path', test_path])
            if evaluation_methods is not None:
                predict_flags.extend(['--evaluation_methods', evaluation_methods])
            utils.predict(
                dataset_type='regression',
                preds_path=os.path.join(save_dir, 'preds.csv'),
                save_dir=save_dir,
                flags=predict_flags,
            )
            evaluation_scores_data=pd.read_csv(eval_path)

            self.assertAlmostEqual(evaluation_scores_data['homo'][0], expected_score, delta=np.abs(expected_score * DELTA))

    @parameterized.expand([(
        0.66787529,
        'classification',
        'platt',
        'nll',
        ['--number_of_molecules', '2'],
        ['--number_of_molecules', '2'],
    ),
    (
        0.6411087455,
        'classification',
        'isotonic',
        'nll',
        ['--number_of_molecules', '2'],
        ['--number_of_molecules', '2'],
    ),
    (
        0.6254826255,
        'classification',
        'isotonic',
        'accuracy',
        ['--number_of_molecules', '2'],
        ['--number_of_molecules', '2'],
    ),
    ])
    def test_uncertainty_class(
        self,
        expected_score: float,
        uncertainty_method: str,
        calibration_method: str,
        evaluation_methods: str,
        train_flags: List[str] = None,
        predict_flags: List[str] = None,
    ):
        with TemporaryDirectory() as save_dir:
            test_path = os.path.join(TEST_DATA_DIR, 'classification_multimolecule.csv')
            train_flags.extend(['--data_path', test_path])
            utils.train(
                dataset_type='classification',
                metric='binary_cross_entropy',
                save_dir=save_dir,
                flags=train_flags,
            )
            eval_path = os.path.join(save_dir, 'eval_scores.csv')
            predict_flags.extend(['--evaluation_scores_path', eval_path, '--test_path', test_path])
            if uncertainty_method is not None:
                predict_flags.extend(['--uncertainty_method', uncertainty_method,])
            if calibration_method is not None:
                predict_flags.extend(['--calibration_method', calibration_method, '--calibration_path', test_path])
            if evaluation_methods is not None:
                predict_flags.extend(['--evaluation_methods', evaluation_methods])
            utils.predict(
                dataset_type='regression',
                preds_path=os.path.join(save_dir, 'preds.csv'),
                save_dir=save_dir,
                flags=predict_flags,
            )
            evaluation_scores_data=pd.read_csv(eval_path)
            self.assertAlmostEqual(evaluation_scores_data['synergy'][0], expected_score, delta=expected_score * DELTA)


if __name__ == '__main__':
    unittest.main()<|MERGE_RESOLUTION|>--- conflicted
+++ resolved
@@ -7,13 +7,18 @@
 from typing import List
 import unittest
 from unittest import TestCase
+from unittest.mock import patch
 
 import numpy as np
 import pandas as pd
 from parameterized import parameterized
 
 from chemprop.constants import TEST_SCORES_FILE_NAME
-from chemprop.train import evaluate_predictions
+from chemprop.hyperparameter_optimization import chemprop_hyperopt
+from chemprop.interpret import chemprop_interpret
+from chemprop.sklearn_predict import sklearn_predict
+from chemprop.sklearn_train import sklearn_train
+from chemprop.train import chemprop_train, chemprop_predict, evaluate_predictions, chemprop_fingerprint
 from chemprop.web.wsgi import build_app
 from chemprop.spectra_utils import normalize_spectra, load_phase_mask
 from chemprop.features import load_features
@@ -29,10 +34,6 @@
 DEPTH = 2
 DELTA = 0.025
 
-
-<<<<<<< HEAD
-class TestChemprop(TestCase):
-=======
 class ChempropTests(TestCase):
     @staticmethod
     def create_raw_train_args(dataset_type: str,
@@ -205,7 +206,6 @@
             print(f'python fingerprint.py {command_line}')
             chemprop_fingerprint()
 
->>>>>>> 442a1602
     @parameterized.expand([
         (
                 'sklearn_random_forest',
@@ -1122,14 +1122,10 @@
         predict_flags: List[str] = None,
     ):
         with TemporaryDirectory() as save_dir:
-<<<<<<< HEAD
-            utils.train(
-=======
             data_path = os.path.join(TEST_DATA_DIR, 'regression_multitask.csv')
             train_flags.extend(['--data_path', data_path])
 
             self.train(
->>>>>>> 442a1602
                 dataset_type='regression',
                 metric='rmse',
                 save_dir=save_dir,
