"""Chemprop integration tests."""
from flask import url_for
from io import BytesIO
import json
import os
from tempfile import TemporaryDirectory
from typing import List
import unittest
from unittest import TestCase
from unittest.mock import patch

import numpy as np
import pandas as pd
from parameterized import parameterized

from chemprop.constants import TEST_SCORES_FILE_NAME
from chemprop.hyperparameter_optimization import chemprop_hyperopt
from chemprop.interpret import chemprop_interpret
from chemprop.sklearn_predict import sklearn_predict
from chemprop.sklearn_train import sklearn_train
from chemprop.train import chemprop_train, chemprop_predict, evaluate_predictions, chemprop_fingerprint
from chemprop.web.wsgi import build_app
from chemprop.spectra_utils import normalize_spectra, load_phase_mask
from chemprop.features import load_features

TEST_DATA_DIR = 'tests/data'
SEED = 0
EPOCHS = 3
NUM_FOLDS = 3
NUM_ITER = 2
DELTA = 0.015


class ChempropTests(TestCase):
    @staticmethod
    def create_raw_train_args(dataset_type: str,
                              metric: str,
                              save_dir: str,
                              model_type: str = 'chemprop',
                              flags: List[str] = None) -> List[str]:
        """Creates a list of raw command line arguments for training."""
        return [
            'train',  # Note: not actually used, just a placeholder
            '--data_path', os.path.join(TEST_DATA_DIR, f'{dataset_type}.csv'), # Note: adding another --data_path argument will overwrite this one
            '--dataset_type', dataset_type,
            '--epochs', str(EPOCHS),
            '--num_folds', str(NUM_FOLDS),
            '--seed', str(SEED),
            '--metric', metric,
            '--save_dir', save_dir,
            '--quiet',
            '--empty_cache'
        ] + (['--model_type', model_type] if model_type != 'chemprop' else []) + (flags if flags is not None else [])

    @staticmethod
    def create_raw_predict_args(dataset_type: str,
                                preds_path: str,
                                checkpoint_dir: str,
                                flags: List[str] = None) -> List[str]:
        """Creates a list of raw command line arguments for predicting."""
        return [
            'predict',  # Note: not actually used, just a placeholder
            '--test_path', os.path.join(TEST_DATA_DIR, f'{dataset_type}_test_smiles.csv'),
            '--preds_path', preds_path,
            '--checkpoint_dir', checkpoint_dir
        ] + (flags if flags is not None else [])

    @staticmethod
    def create_raw_hyperopt_args(dataset_type: str,
                                 config_save_path: str,
                                 save_dir: str,
                                 flags: List[str] = None) -> List[str]:
        """Creates a list of raw command line arguments for hyperparameter optimization."""
        return [
            'hyperopt',  # Note: not actually used, just a placeholder
            '--data_path', os.path.join(TEST_DATA_DIR, f'{dataset_type}.csv'),
            '--dataset_type', dataset_type,
            '--epochs', str(EPOCHS),
            '--num_iter', str(NUM_ITER),
            '--config_save_path', config_save_path,
            '--save_dir', save_dir,
            '--quiet',
            '--empty_cache'
        ] + (flags if flags is not None else [])

    @staticmethod
    def create_raw_interpret_args(dataset_type: str,
                                  checkpoint_dir: str,
                                  flags: List[str] = None) -> List[str]:
        """Creates a list of raw command line arguments for interpretation."""
        return [
            'interpret',  # Note: not actually used, just a placeholder
            '--data_path', os.path.join(TEST_DATA_DIR, f'{dataset_type}_test_smiles.csv'),
            '--checkpoint_dir', checkpoint_dir
        ] + (flags if flags is not None else [])

    def train(self,
              dataset_type: str,
              metric: str,
              save_dir: str,
              model_type: str = 'chemprop',
              flags: List[str] = None):
        # Set up command line arguments
        raw_args = self.create_raw_train_args(
            dataset_type=dataset_type,
            metric=metric,
            save_dir=save_dir,
            model_type=model_type,
            flags=flags
        )

        # Train
        with patch('sys.argv', raw_args):
            command_line = ' '.join(raw_args[1:])

            if model_type == 'chemprop':
                print(f'python train.py {command_line}')
                chemprop_train()
            else:
                print(f'python sklearn_train.py {command_line}')
                sklearn_train()

    def predict(self,
                dataset_type: str,
                preds_path: str,
                save_dir: str,
                model_type: str = 'chemprop',
                flags: List[str] = None):
        # Set up command line arguments
        raw_args = self.create_raw_predict_args(
            dataset_type=dataset_type,
            preds_path=preds_path,
            checkpoint_dir=save_dir,
            flags=flags
        )

        # Predict
        with patch('sys.argv', raw_args):
            command_line = ' '.join(raw_args[1:])

            if model_type == 'chemprop':
                print(f'python predict.py {command_line}')
                chemprop_predict()
            else:
                print(f'python sklearn_predict.py {command_line}')
                sklearn_predict()

    def hyperopt(self,
                 dataset_type: str,
                 config_save_path: str,
                 save_dir: str,
                 flags: List[str] = None):
        # Set up command line arguments
        raw_args = self.create_raw_hyperopt_args(
            dataset_type=dataset_type,
            config_save_path=config_save_path,
            save_dir=save_dir,
            flags=flags
        )

        # Hyperopt
        with patch('sys.argv', raw_args):
            command_line = ' '.join(raw_args[1:])
            print(f'python hyperparameter_optimization.py {command_line}')
            chemprop_hyperopt()

    def interpret(self,
                  dataset_type: str,
                  checkpoint_dir: str,
                  flags: List[str] = None):
        # Set up command line arguments
        raw_args = self.create_raw_interpret_args(
            dataset_type=dataset_type,
            checkpoint_dir=checkpoint_dir,
            flags=flags
        )

        # Interpret
        with patch('sys.argv', raw_args):
            command_line = ' '.join(raw_args[1:])
            print(f'python interpret.py {command_line}')
            chemprop_interpret()

    def fingerprint(self,
                    dataset_type: str,
                    checkpoint_dir: str,
                    fingerprint_path: str,
                    fingerprint_flags: List[str]):
        # Set up command line arguments
        raw_args = self.create_raw_predict_args(
            dataset_type=dataset_type,
            preds_path=fingerprint_path,
            checkpoint_dir=checkpoint_dir,
            flags=fingerprint_flags
        )

        # Fingerprint
        with patch('sys.argv', raw_args):
            command_line = ' '.join(raw_args[1:])
            print(f'python fingerprint.py {command_line}')
            chemprop_fingerprint()

    @parameterized.expand([
        (
                'sklearn_random_forest',
                'random_forest',
                'rmse',
                1.582733
        ),
        (
                'sklearn_svm',
                'svm',
                'rmse',
                1.698927
        ),
        (
                'chemprop',
                'chemprop',
                'rmse',
                1.64048879,
        ),
        (
                'chemprop_scaffold_split',
                'chemprop',
                'rmse',
                1.70756238,
                ['--split_type', 'scaffold_balanced']
        ),
        (
                'chemprop_morgan_features_generator',
                'chemprop',
                'rmse',
                1.99633537,
                ['--features_generator', 'morgan']
        ),
        (
                'chemprop_rdkit_features_path',
                'chemprop',
                'rmse',
                1.06655898,
                ['--features_path', os.path.join(TEST_DATA_DIR, 'regression.npz'), '--no_features_scaling']
        ),
        (
                'chemprop_bounded_mse_loss',
                'chemprop',
                'bounded_mse',
                2.9177008,
                [
                    '--loss_function', 'bounded_mse',
                    '--data_path', os.path.join(TEST_DATA_DIR, 'regression_inequality.csv')
                ]
        )
    ])
    def test_train_single_task_regression(self,
                                          name: str,
                                          model_type: str,
                                          metric: str,
                                          expected_score: float,
                                          train_flags: List[str] = None):
        with TemporaryDirectory() as save_dir:
            # Train
            self.train(
                dataset_type='regression',
                metric=metric,
                save_dir=save_dir,
                model_type=model_type,
                flags=train_flags
            )

            # Check results
            test_scores_data = pd.read_csv(os.path.join(save_dir, TEST_SCORES_FILE_NAME))
            test_scores = test_scores_data[f'Mean {metric}']
            self.assertEqual(len(test_scores), 1)

            mean_score = test_scores.mean()
            self.assertAlmostEqual(mean_score, expected_score, delta=DELTA*expected_score)

    @parameterized.expand([
        (
                'chemprop',
                'chemprop',
                'auc',
                0.63495735,
        ),
        (
                'chemprop_morgan_features_generator',
                'chemprop',
                'auc',
                0.5827042,
                ['--features_generator', 'morgan']
        ),
        (
                'chemprop_rdkit_features_path',
                'chemprop',
                'auc',
                0.63613397,
                ['--features_path', os.path.join(TEST_DATA_DIR, 'classification.npz'), '--no_features_scaling']
        ),
        (
                'chemprop_mcc_metric',
                'chemprop',
                'mcc',
                0.0352518,
                ['--metric', 'mcc', '--data_path', os.path.join(TEST_DATA_DIR, 'classification_common.csv'), '--class_balance']
        ),
        (
                'chemprop_f1_metric',
                'chemprop',
                'f1',
                0.02777778,
                ['--metric', 'f1', '--data_path', os.path.join(TEST_DATA_DIR, 'classification_common.csv'), '--class_balance']
        ),
        (
                'chemprop_mcc_loss',
                'chemprop',
                'auc',
                0.74079357,
                ['--loss_function', 'mcc', '--data_path', os.path.join(TEST_DATA_DIR, 'classification_common.csv'), '--class_balance']
        )
    ])
    def test_train_multi_task_classification(self,
                                             name: str,
                                             model_type: str,
                                             metric: str,
                                             expected_score: float,
                                             train_flags: List[str] = None):
        with TemporaryDirectory() as save_dir:
            # Train
            self.train(
                dataset_type='classification',
                metric=metric,
                save_dir=save_dir,
                model_type=model_type,
                flags=train_flags
            )

            # Check results
            test_scores_data = pd.read_csv(os.path.join(save_dir, TEST_SCORES_FILE_NAME))
            test_scores = test_scores_data[f'Mean {metric}']

            mean_score = test_scores.mean()
            self.assertAlmostEqual(mean_score, expected_score, delta=DELTA*expected_score)

    @parameterized.expand([
        (
                'sklearn_random_forest',
                'random_forest',
                0.9455894
        ),
        (
                'sklearn_svm',
                'svm',
                1.0151356
        ),
        (
                'chemprop',
                'chemprop',
                1.1261400
        ),
        (
                'chemprop_morgan_features_generator',
                'chemprop',
                4.1756080,
                ['--features_generator', 'morgan'],
                ['--features_generator', 'morgan']
        ),
        (
                'chemprop_rdkit_features_path',
                'chemprop',
                0.47390878,
                ['--features_path', os.path.join(TEST_DATA_DIR, 'regression.npz'), '--no_features_scaling'],
                ['--features_path', os.path.join(TEST_DATA_DIR, 'regression_test.npz'), '--no_features_scaling']
        )
    ])
    def test_predict_single_task_regression(self,
                                            name: str,
                                            model_type: str,
                                            expected_score: float,
                                            train_flags: List[str] = None,
                                            predict_flags: List[str] = None):
        with TemporaryDirectory() as save_dir:
            # Train
            dataset_type = 'regression'
            self.train(
                dataset_type=dataset_type,
                metric='rmse',
                save_dir=save_dir,
                model_type=model_type,
                flags=train_flags
            )

            # Predict
            preds_path = os.path.join(save_dir, 'preds.csv')
            self.predict(
                dataset_type=dataset_type,
                preds_path=preds_path,
                save_dir=save_dir,
                model_type=model_type,
                flags=predict_flags
            )

            # Check results
            pred = pd.read_csv(preds_path)
            true = pd.read_csv(os.path.join(TEST_DATA_DIR, f'{dataset_type}_test_true.csv'))
            self.assertEqual(list(pred.keys()), list(true.keys()))
            self.assertEqual(list(pred['smiles']), list(true['smiles']))

            pred, true = pred.drop(columns=['smiles']), true.drop(columns=['smiles'])
            pred, true = pred.to_numpy(), true.to_numpy()
            mse = float(np.nanmean((pred - true) ** 2))
            self.assertAlmostEqual(mse, expected_score, delta=DELTA*expected_score)
    
    def test_predict_individual_ensemble(self):
        with TemporaryDirectory() as save_dir:
            # Train
            dataset_type = 'regression'
            self.train(
                dataset_type=dataset_type,
                metric='rmse',
                save_dir=save_dir,
            )

            # Predict
            preds_path = os.path.join(save_dir, 'preds.csv')
            self.predict(
                dataset_type=dataset_type,
                preds_path=preds_path,
                save_dir=save_dir,
                flags=['--individual_ensemble_predictions']
            )

            pred = pd.read_csv(preds_path)
            columns = list(pred.columns)
            expected_columns = ['smiles', 'logSolubility'] + [f'logSolubility_model_{idx}' for idx in range(NUM_FOLDS)]
            self.assertTrue(columns == expected_columns)


    @parameterized.expand([
        (
                'chemprop',
                'chemprop',
                0.07072509
        ),
        (
                'chemprop_morgan_features_generator',
                'chemprop',
                0.07685293,
                ['--features_generator', 'morgan'],
                ['--features_generator', 'morgan']
        ),
        (
                'chemprop_rdkit_features_path',
                'chemprop',
                0.072059973,
                ['--features_path', os.path.join(TEST_DATA_DIR, 'classification.npz'), '--no_features_scaling'],
                ['--features_path', os.path.join(TEST_DATA_DIR, 'classification_test.npz'), '--no_features_scaling']
        )
    ])
    def test_predict_multi_task_classification(self,
                                               name: str,
                                               model_type: str,
                                               expected_score: float,
                                               train_flags: List[str] = None,
                                               predict_flags: List[str] = None):
        with TemporaryDirectory() as save_dir:
            # Train
            dataset_type = 'classification'
            self.train(
                dataset_type=dataset_type,
                metric='auc',
                save_dir=save_dir,
                model_type=model_type,
                flags=train_flags
            )

            # Predict
            preds_path = os.path.join(save_dir, 'preds.csv')
            self.predict(
                dataset_type=dataset_type,
                preds_path=preds_path,
                save_dir=save_dir,
                model_type=model_type,
                flags=predict_flags
            )

            # Check results
            pred = pd.read_csv(preds_path)
            true = pd.read_csv(os.path.join(TEST_DATA_DIR, f'{dataset_type}_test_true.csv'))
            self.assertEqual(list(pred.keys()), list(true.keys()))
            self.assertEqual(list(pred['smiles']), list(true['smiles']))

            pred, true = pred.drop(columns=['smiles']), true.drop(columns=['smiles'])
            pred, true = pred.to_numpy(), true.to_numpy()
            mse = float(np.nanmean((pred - true) ** 2))
            self.assertAlmostEqual(mse, expected_score, delta=DELTA*expected_score)

    def test_chemprop_hyperopt(self):
        with TemporaryDirectory() as save_dir:
            # Train
            config_save_path = os.path.join(save_dir, 'config.json')
            self.hyperopt(
                dataset_type='regression',
                config_save_path=config_save_path,
                save_dir=save_dir
            )

            # Check results
            with open(config_save_path) as f:
                config = json.load(f)

            parameters = {'depth': (2, 6), 'hidden_size': (300, 2400), 'ffn_num_layers': (1, 3), 'dropout': (0.0, 0.4)}

            self.assertEqual(set(config.keys()), set(parameters.keys()))

            for parameter, (min_value, max_value) in parameters.items():
                self.assertTrue(min_value <= config[parameter] <= max_value)

    @parameterized.expand([
        (
                'chemprop',
        ),
        (
                'chemprop_morgan_features_generator',
                ['--features_generator', 'morgan'],
                ['--features_generator', 'morgan']
        ),
    ])
    def test_interpret_single_task_regression(self,
                                              name: str,
                                              train_flags: List[str] = None,
                                              interpret_flags: List[str] = None):
        with TemporaryDirectory() as save_dir:
            # Train
            dataset_type = 'regression'
            self.train(
                dataset_type=dataset_type,
                metric='rmse',
                save_dir=save_dir,
                flags=train_flags
            )

            # Interpret
            try:
                self.interpret(
                    dataset_type=dataset_type,
                    checkpoint_dir=save_dir,
                    flags=interpret_flags
                )
            except Exception as e:
                self.fail(f'Interpretation failed with error: {e}')

    def test_chemprop_web(self):
        with TemporaryDirectory() as root_dir:
            app = build_app(root_folder=root_dir, init_db=True)

            app.config['TESTING'] = True
            app.config['SERVER_NAME'] = 'localhost'

            data_path = 'regression.csv'
            test_path = 'regression_test_smiles.csv'
            dataset_name = 'regression_data'
            dataset_type = 'regression'
            checkpoint_name = 'regression_ckpt'
            ckpt_name = data_name = '1'
            epochs = 3
            ensemble_size = 1

            with open(os.path.join(TEST_DATA_DIR, data_path)) as f:
                train_data = BytesIO(f.read().encode('utf-8'))

            with open(os.path.join(TEST_DATA_DIR, test_path)) as f:
                test_smiles = f.read()

            with app.app_context():
                with app.test_client() as client:
                    response = client.get('/')
                    self.assertEqual(response.status_code, 200)

                    # Upload data
                    response = client.post(
                        url_for('upload_data', return_page='home'),
                        data={
                            'dataset': (train_data, data_path),
                            'datasetName': dataset_name
                        }
                    )
                    self.assertEqual(response.status_code, 302)

                    # Train
                    response = client.post(
                        url_for('train'),
                        data={
                            'dataName': data_name,
                            'epochs': epochs,
                            'ensembleSize': ensemble_size,
                            'checkpointName': checkpoint_name,
                            'datasetType': dataset_type,
                            'useProgressBar': False
                        }
                    )
                    self.assertEqual(response.status_code, 200)

                    # Predict
                    response = client.post(
                        url_for('predict'),
                        data={
                            'checkpointName': ckpt_name,
                            'textSmiles': test_smiles
                        }
                    )
                    self.assertEqual(response.status_code, 200)

    @parameterized.expand([
        (
            'spectra',
            'chemprop',
            0.00520246,
            [
                '--data_path', os.path.join(TEST_DATA_DIR, 'spectra.csv'),
                '--features_path', os.path.join(TEST_DATA_DIR, 'spectra_features.csv'),
                '--split_type', 'random_with_repeated_smiles'
            ]
        ),
        (
            'spectra_excluded_targets',
            'chemprop',
            0.003938459,
            [
                '--data_path', os.path.join(TEST_DATA_DIR, 'spectra_exclusions.csv'),
                '--features_path', os.path.join(TEST_DATA_DIR, 'spectra_features.csv'),
                '--split_type', 'random_with_repeated_smiles'
            ]
        ),
        (
            'spectra_phase_features',
            'chemprop',
            0.0065630322,
            [
                '--data_path', os.path.join(TEST_DATA_DIR, 'spectra_exclusions.csv'),
                '--phase_features_path', os.path.join(TEST_DATA_DIR, 'spectra_features.csv'),
                '--spectra_phase_mask_path', os.path.join(TEST_DATA_DIR, 'spectra_mask.csv'),
                '--split_type', 'random_with_repeated_smiles'
            ]
        ),
    ])
    def test_train_spectra(self,
                                          name: str,
                                          model_type: str,
                                          expected_score: float,
                                          train_flags: List[str] = None):
        with TemporaryDirectory() as save_dir:
            # Train
            metric = 'sid'
            self.train(
                dataset_type = 'spectra',
                metric = metric,
                save_dir = save_dir,
                model_type = model_type,
                flags = train_flags
            )

            # Check results
            test_scores_data = pd.read_csv(os.path.join(save_dir, TEST_SCORES_FILE_NAME))
            test_scores = test_scores_data[f'Mean {metric}']
            self.assertEqual(len(test_scores), 1)

            mean_score = test_scores.mean()
            self.assertAlmostEqual(mean_score, expected_score, delta=DELTA*expected_score)

    @parameterized.expand([
        (
            'spectra',
            'chemprop',
            0.0041501114,
            0,
            [
                '--data_path', os.path.join(TEST_DATA_DIR, 'spectra.csv'),
                '--features_path', os.path.join(TEST_DATA_DIR, 'spectra_features.csv'),
                '--split_type', 'random_with_repeated_smiles'
            ],
            [
                '--features_path', os.path.join(TEST_DATA_DIR, 'spectra_features.csv'),
            ]
        ),
        (
            'spectra_phase_features',
            'chemprop',
            0.0053274466,
            284,
            [
                '--data_path', os.path.join(TEST_DATA_DIR, 'spectra_exclusions.csv'),
                '--phase_features_path', os.path.join(TEST_DATA_DIR, 'spectra_features.csv'),
                '--spectra_phase_mask_path', os.path.join(TEST_DATA_DIR, 'spectra_mask.csv'),
                '--split_type', 'random_with_repeated_smiles'
            ],
            [
                '--phase_features_path', os.path.join(TEST_DATA_DIR, 'spectra_features.csv'),
            ]
        ),
    ])
    def test_predict_spectra(self,
                                            name: str,
                                            model_type: str,
                                            expected_score: float,
                                            expected_nans: int,
                                            train_flags: List[str] = None,
                                            predict_flags: List[str] = None):
        with TemporaryDirectory() as save_dir:
            # Train
            dataset_type = 'spectra'
            self.train(
                dataset_type=dataset_type,
                metric='sid',
                save_dir=save_dir,
                model_type=model_type,
                flags=train_flags
            )

            # Predict
            preds_path = os.path.join(save_dir, 'preds.csv')
            self.predict(
                dataset_type=dataset_type,
                preds_path=preds_path,
                save_dir=save_dir,
                model_type=model_type,
                flags=predict_flags
            )

            # Check results
            pred = pd.read_csv(preds_path)
            true = pd.read_csv(os.path.join(TEST_DATA_DIR, 'spectra.csv'))
            self.assertEqual(list(pred.keys()), list(true.keys()))
            self.assertEqual(list(pred['smiles']), list(true['smiles']))

            pred, true = pred.drop(columns=['smiles']), true.drop(columns=['smiles'])
            pred, true = pred.to_numpy(), true.to_numpy()
            phase_features = load_features(predict_flags[1])
            if '--spectra_phase_mask_path' in train_flags:
                mask = load_phase_mask(train_flags[5])
            else:
                mask = None
            true = normalize_spectra(true,phase_features,mask)
            sid = evaluate_predictions(preds=pred, targets=true, num_tasks=len(true[0]), metrics=['sid'], dataset_type='spectra')['sid'][0]
            self.assertAlmostEqual(sid, expected_score, delta=DELTA*expected_score)
            self.assertEqual(np.sum(np.isnan(pred)),expected_nans)

    @parameterized.expand([
        (
                'chemprop_reaction',
                'chemprop',
                2.1235725,
                ['--reaction', '--data_path', os.path.join(TEST_DATA_DIR, 'reaction_regression.csv')]
        ),
        (
                'chemprop_scaffold_split',
                'chemprop',
                2.0610431,
                ['--reaction', '--data_path', os.path.join(TEST_DATA_DIR, 'reaction_regression.csv'),'--split_type', 'scaffold_balanced']
        ),
        (
                'chemprop_morgan_features_generator',
                'chemprop',
                2.8446566,
                ['--reaction', '--data_path', os.path.join(TEST_DATA_DIR, 'reaction_regression.csv'),'--features_generator', 'morgan']
        ),
        (
                'chemprop_reaction_explicit_h',
                'chemprop',
                2.2980834,
                ['--reaction', '--data_path', os.path.join(TEST_DATA_DIR, 'reaction_regression.csv'), '--explicit_h']
         )
    ])
    def test_train_single_task_regression_reaction(self,
                                          name: str,
                                          model_type: str,
                                          expected_score: float,
                                          train_flags: List[str] = None):
        with TemporaryDirectory() as save_dir:
            # Train
            metric = 'rmse'
            self.train(
                dataset_type = 'regression',
                metric = metric,
                save_dir = save_dir,
                model_type = model_type,
                flags = train_flags
            )

            # Check results
            test_scores_data = pd.read_csv(os.path.join(save_dir, TEST_SCORES_FILE_NAME))
            test_scores = test_scores_data[f'Mean {metric}']
            self.assertEqual(len(test_scores), 1)

            mean_score = test_scores.mean()
            self.assertAlmostEqual(mean_score, expected_score, delta=DELTA*expected_score)

    @parameterized.expand([
        (
                'chemprop',
                'chemprop',
                'auc',
                0.699453,
                ['--number_of_molecules', '2', '--data_path', os.path.join(TEST_DATA_DIR, 'classification_multimolecule.csv')]
        )
    ])
    def test_single_task_multimolecule_classification(self,
                                          name: str,
                                          model_type: str,
                                          metric: str,
                                          expected_score: float,
                                          train_flags: List[str] = None):
        with TemporaryDirectory() as save_dir:
            # Train
            self.train(
                dataset_type='classification',
                metric=metric,
                save_dir=save_dir,
                model_type=model_type,
                flags=train_flags
            )

            # Check results
            test_scores_data = pd.read_csv(os.path.join(save_dir, TEST_SCORES_FILE_NAME))
            test_scores = test_scores_data[f'Mean {metric}']

            mean_score = test_scores.mean()
            self.assertAlmostEqual(mean_score, expected_score, delta=DELTA * expected_score)

    @parameterized.expand([
        (
                'chemprop_mpn',
                'chemprop',
                3473.79893,
                ['--fingerprint_type', 'MPN'],
        ),
        (
                'chemprop_last_ffn',
                'chemprop',
                3504.50003,
                ['--fingerprint_type', 'last_FFN'],
        )
    ])
    def test_single_task_fingerprint(self,
                                            name: str,
                                            model_type: str,
                                            expected_score: float,
                                            fingerprint_flags: List[str],
                                            train_flags: List[str] = None,
                                     ):
        with TemporaryDirectory() as save_dir:
            # Train
            dataset_type = 'classification'
            self.train(
                dataset_type=dataset_type,
                metric='auc',
                save_dir=save_dir,
                model_type=model_type,
                flags=train_flags
            )

            # Fingerprint
            fingerprint_path = os.path.join(save_dir, 'fingerprints.csv')
            self.fingerprint(
                dataset_type=dataset_type,
                checkpoint_dir=save_dir,
                fingerprint_path=fingerprint_path,
                fingerprint_flags=fingerprint_flags
            )

            fingerprints = pd.read_csv(fingerprint_path).drop(["smiles"], axis=1)
            self.assertAlmostEqual(np.sum(fingerprints.to_numpy()), expected_score, delta=DELTA*expected_score)

    @parameterized.expand([
        (
                'chemprop',
                'chemprop',
                ['--fingerprint_type', 'MPN'],
                True,
                ['--number_of_molecules', '2', '--data_path', os.path.join(TEST_DATA_DIR, 'classification_multimolecule.csv')]
        ),
        (
                'chemprop',
                'chemprop',
                ['--fingerprint_type', 'MPN'],
                False,
                ['--number_of_molecules', '2', '--data_path', os.path.join(TEST_DATA_DIR, 'classification_multimolecule.csv'), '--mpn_shared']
        ),
        (
                'chemprop',
                'chemprop',
                ['--fingerprint_type', 'last_FFN'],
                True,
                ['--number_of_molecules', '2', '--data_path', os.path.join(TEST_DATA_DIR, 'classification_multimolecule.csv')]
        )
    ])
    def test_multimolecule_fingerprint_with_single_input(self,
                                     name: str,
                                     model_type: str,
                                     fingerprint_flags: List[str],
                                     exception_thrown: bool,
                                     train_flags: List[str] = None
                                     ):
        with TemporaryDirectory() as save_dir:
            # Train
            dataset_type = 'classification'
            self.train(
                dataset_type=dataset_type,
                metric='auc',
                save_dir=save_dir,
                model_type=model_type,
                flags=train_flags
            )

            # Fingerprint
            # Predict
            fingerprint_path = os.path.join(save_dir, 'fingerprints.csv')

            # Check to make sure that an exception is thrown for cases where the model isn't built with --mpn-shared and with a fingerprint
            # type of MPN
            if exception_thrown:
                with self.assertRaises(ValueError):
                    self.fingerprint(
                        dataset_type=dataset_type,
                        checkpoint_dir=save_dir,
                        fingerprint_path=fingerprint_path,
                        fingerprint_flags=fingerprint_flags
                    )
            else:
                self.fingerprint(
                    dataset_type=dataset_type,
                    checkpoint_dir=save_dir,
                    fingerprint_path=fingerprint_path,
                    fingerprint_flags=fingerprint_flags
                )
                fingerprints = pd.read_csv(fingerprint_path)
                test_input = pd.read_csv(os.path.join(TEST_DATA_DIR, f'{dataset_type}_test_smiles.csv'))

                self.assertEqual(list(fingerprints['smiles'].values), list(test_input['smiles'].values))

    @parameterized.expand([(
                'chemprop_reaction_solvent',
                'chemprop',
                2.912189,
                ['--reaction_solvent', '--number_of_molecules', '2',
                 '--data_path', os.path.join(TEST_DATA_DIR, 'reaction_solvent_regression.csv')]
        ),
        (
                'chemprop_morgan_features_generator',
                'chemprop',
                3.7687076,
                ['--reaction_solvent', '--number_of_molecules', '2',
                 '--data_path', os.path.join(TEST_DATA_DIR, 'reaction_solvent_regression.csv'),'--features_generator', 'morgan']
        ),
        (
                'chemprop_reaction_solvent_explicit_h',
                'chemprop',
                2.805125,
                ['--reaction_solvent', '--number_of_molecules', '2',
                 '--data_path', os.path.join(TEST_DATA_DIR, 'reaction_solvent_regression.csv'), '--explicit_h']
         ),
        (
                'chemprop_reaction_solvent_explicit_h_adding_h',
                'chemprop',
                2.8814398,
                ['--reaction_solvent', '--number_of_molecules', '2',
                 '--data_path', os.path.join(TEST_DATA_DIR, 'reaction_solvent_regression.csv'), '--explicit_h', '--adding_h']
        ),
        (
                'chemprop_reaction_solvent_diff_mpn_size',
                'chemprop',
                2.9015592,
                ['--reaction_solvent', '--number_of_molecules', '2',
                 '--data_path', os.path.join(TEST_DATA_DIR, 'reaction_solvent_regression.csv'), '--hidden_size', '500',
                 '--hidden_size_solvent', '250']
        )
    ])
    def test_train_single_task_regression_reaction_solvent(self,
                                          name: str,
                                          model_type: str,
                                          expected_score: float,
                                          train_flags: List[str] = None):
        with TemporaryDirectory() as save_dir:
            # Train
            metric = 'rmse'
            self.train(
                dataset_type = 'regression',
                metric = metric,
                save_dir = save_dir,
                model_type = model_type,
                flags = train_flags
            )

            # Check results
            test_scores_data = pd.read_csv(os.path.join(save_dir, TEST_SCORES_FILE_NAME))
            test_scores = test_scores_data[f'Mean {metric}']
            self.assertEqual(len(test_scores), 1)

            mean_score = test_scores.mean()
            self.assertAlmostEqual(mean_score, expected_score, delta=DELTA*expected_score)

<<<<<<< HEAD
    @parameterized.expand([
        (
                'chemprop_morgan_features_generator',
                'chemprop',
                'auc',
                ['--features_generator', 'morgan']
        ),
        (
                'chemprop_rdkit2d_features_generator',
                'chemprop',
                'auc',
                ['--features_generator', 'rdkit_2d']
        ),
        (
                'chemprop_morgan_count_features_generator',
                'chemprop',
                'auc',
                ['--features_generator', 'morgan_count']
        ),
        (
                'chemprop_rdkit_2d_normalized_count_features_generator',
                'chemprop',
                'auc',
                ['--features_generator', 'rdkit_2d_normalized', '--no_features_scaling']
        ),
        (
                'chemprop_combined_features_generator',
                'chemprop',
                'auc',
                ['--features_generator', 'rdkit_2d', 'morgan']
        ),
        (
                'chemprop_combined_features_generator_multimolecule',
                'chemprop',
                'auc',
                ['--features_generator', 'rdkit_2d', 'morgan', '--number_of_molecules', '2', '--data_path', os.path.join(TEST_DATA_DIR, 'classification_multimolecule.csv')]
        ),
    ])
    def test_feature_precomputation(self,
                                    name: str,
                                    model_type: str,
                                    metric: str,
                                    train_flags: List[str] = None):
        with TemporaryDirectory() as save_dir:
            # Train with unbatched generators
            self.train(
                dataset_type='classification',
                metric=metric,
                save_dir=save_dir,
                model_type=model_type,
                flags=train_flags
            )

            unbatched_test_scores_data = pd.read_csv(os.path.join(save_dir, TEST_SCORES_FILE_NAME))
            unbatched_test_scores = unbatched_test_scores_data[f'Mean {metric}']

            # Train with batched generators
            self.train(
                dataset_type='classification',
                metric=metric,
                save_dir=save_dir,
                model_type=model_type,
                flags=train_flags + ['--precompute_features']
            )

            batched_test_scores_data = pd.read_csv(os.path.join(save_dir, TEST_SCORES_FILE_NAME))
            batched_test_scores = batched_test_scores_data[f'Mean {metric}']

            # Check results
            self.assertAlmostEqual(unbatched_test_scores[0], batched_test_scores[0], delta=DELTA*unbatched_test_scores[0])
=======
    @parameterized.expand([(
        101.8037,
        'ensemble',
        None,
        'nll',
        [],
        [],
    ),
    (
        1.749264,
        'mve',
        None,
        'nll',
        ['--loss_function', 'mve'],
        [],
    ),
    (
        1.93262,
        'evidential_epistemic',
        None,
        'nll',
        ['--loss_function', 'evidential'],
        [],
    ),
    (
        1.936139,
        'evidential_aleatoric',
        None,
        'nll',
        ['--loss_function', 'evidential'],
        [],
    ),
    (
        1.9502012,
        'evidential_total',
        None,
        'nll',
        ['--loss_function', 'evidential'],
        [],
    ),
    # (
    #     8.843267,
    #     'dropout',
    #     None,
    #     'nll',
    #     ['--num_folds', '1'],
    #     [],
    # ),
    (
        2.350392723,
        'ensemble',
        'zscaling',
        'nll',
        [],
        [],
    ),
    (
        1.8707739,
        'ensemble',
        'tscaling',
        'nll',
        ['--num_folds','5'],
        [],
    ),
    (
        1.2245133,
        'ensemble',
        'zelikman_interval',
        'ence',
        [],
        [],
    ),
    (
        2.06247499,
        'mve',
        'mve_weighting',
        'nll',
        ['--loss_function', 'mve'],
        [],
    ),
    (
        0.38442,
        'ensemble',
        None,
        'miscalibration_area',
        [],
        [],
    ),
    (
        166.80048,
        'ensemble',
        None,
        'ence',
        [],
        [],
    ),
    # (
    #     0.0239197,
    #     'ensemble',
    #     None,
    #     'spearman',
    #     [],
    #     [],
    # ),
    ])
    def test_uncertainty_regression(
        self,
        expected_score: float,
        uncertainty_method: str,
        calibration_method: str,
        evaluation_methods: str,
        train_flags: List[str] = None,
        predict_flags: List[str] = None,
    ):
        with TemporaryDirectory() as save_dir:
            self.train(
                dataset_type='regression',
                metric='rmse',
                save_dir=save_dir,
                flags=train_flags,
            )
            test_path = os.path.join(TEST_DATA_DIR, 'regression.csv')
            eval_path = os.path.join(save_dir, 'eval_scores.csv')
            predict_flags.extend(['--evaluation_scores_path', eval_path, '--test_path', test_path])
            if uncertainty_method is not None:
                predict_flags.extend(['--uncertainty_method', uncertainty_method,])
            if calibration_method is not None:
                predict_flags.extend(['--calibration_method', calibration_method, '--calibration_path', test_path])
            if evaluation_methods is not None:
                predict_flags.extend(['--evaluation_methods', evaluation_methods])
            self.predict(
                dataset_type='regression',
                preds_path=os.path.join(save_dir, 'preds.csv'),
                save_dir=save_dir,
                flags=predict_flags,
            )
            evaluation_scores_data=pd.read_csv(eval_path)
            self.assertAlmostEqual(evaluation_scores_data['logSolubility'][0], expected_score, delta=expected_score * DELTA)

    @parameterized.expand([(
        0.62062329,
        'classification',
        'platt',
        'nll',
        ['--number_of_molecules', '2'],
        ['--number_of_molecules', '2'],
    ),
    (
        0.60075398,
        'classification',
        'isotonic',
        'nll',
        ['--number_of_molecules', '2'],
        ['--number_of_molecules', '2'],
    ),
    (
        0.67181467,
        'classification',
        'isotonic',
        'accuracy',
        ['--number_of_molecules', '2'],
        ['--number_of_molecules', '2'],
    ),
    ])
    def test_uncertainty_class(
        self,
        expected_score: float,
        uncertainty_method: str,
        calibration_method: str,
        evaluation_methods: str,
        train_flags: List[str] = None,
        predict_flags: List[str] = None,
    ):
        with TemporaryDirectory() as save_dir:
            test_path = os.path.join(TEST_DATA_DIR, 'classification_multimolecule.csv')
            train_flags.extend(['--data_path', test_path])
            self.train(
                dataset_type='classification',
                metric='binary_cross_entropy',
                save_dir=save_dir,
                flags=train_flags,
            )
            eval_path = os.path.join(save_dir, 'eval_scores.csv')
            predict_flags.extend(['--evaluation_scores_path', eval_path, '--test_path', test_path])
            if uncertainty_method is not None:
                predict_flags.extend(['--uncertainty_method', uncertainty_method,])
            if calibration_method is not None:
                predict_flags.extend(['--calibration_method', calibration_method, '--calibration_path', test_path])
            if evaluation_methods is not None:
                predict_flags.extend(['--evaluation_methods', evaluation_methods])
            self.predict(
                dataset_type='regression',
                preds_path=os.path.join(save_dir, 'preds.csv'),
                save_dir=save_dir,
                flags=predict_flags,
            )
            evaluation_scores_data=pd.read_csv(eval_path)
            self.assertAlmostEqual(evaluation_scores_data['synergy'][0], expected_score, delta=expected_score * DELTA)
>>>>>>> ff6eca40


if __name__ == '__main__':
    unittest.main()<|MERGE_RESOLUTION|>--- conflicted
+++ resolved
@@ -998,7 +998,6 @@
             mean_score = test_scores.mean()
             self.assertAlmostEqual(mean_score, expected_score, delta=DELTA*expected_score)
 
-<<<<<<< HEAD
     @parameterized.expand([
         (
                 'chemprop_morgan_features_generator',
@@ -1069,7 +1068,7 @@
 
             # Check results
             self.assertAlmostEqual(unbatched_test_scores[0], batched_test_scores[0], delta=DELTA*unbatched_test_scores[0])
-=======
+
     @parameterized.expand([(
         101.8037,
         'ensemble',
@@ -1268,7 +1267,6 @@
             )
             evaluation_scores_data=pd.read_csv(eval_path)
             self.assertAlmostEqual(evaluation_scores_data['synergy'][0], expected_score, delta=expected_score * DELTA)
->>>>>>> ff6eca40
 
 
 if __name__ == '__main__':
