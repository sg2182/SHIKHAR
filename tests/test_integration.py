--- conflicted
+++ resolved
@@ -889,29 +889,6 @@
                 "chemprop_reaction",
                 "chemprop",
                 2.3338595,
-<<<<<<< HEAD
-                [
-                    "--reaction",
-                    "--data_path",
-                    os.path.join(TEST_DATA_DIR, "reaction_regression.csv"),
-                ],
-            ),
-            (
-                "chemprop_scaffold_split",
-                "chemprop",
-                2.18239804,
-                [
-                    "--reaction",
-                    "--data_path",
-                    os.path.join(TEST_DATA_DIR, "reaction_regression.csv"),
-                    "--split_type",
-                    "scaffold_balanced",
-                ],
-            ),
-            (
-                "chemprop_morgan_features_generator",
-                "chemprop",
-=======
                 ['--reaction', '--data_path', os.path.join(TEST_DATA_DIR, 'reaction_regression.csv')]
         ),
         (
@@ -923,7 +900,6 @@
         (
                 'chemprop_morgan_features_generator',
                 'chemprop',
->>>>>>> c2bca20f
                 3.122113679,
                 [
                     "--reaction",
@@ -1194,39 +1170,6 @@
                 "chemprop_reaction_solvent_explicit_h_adding_h",
                 "chemprop",
                 2.984292677,
-<<<<<<< HEAD
-                [
-                    "--reaction_solvent",
-                    "--number_of_molecules",
-                    "2",
-                    "--data_path",
-                    os.path.join(TEST_DATA_DIR, "reaction_solvent_regression.csv"),
-                    "--explicit_h",
-                    "--adding_h",
-                ],
-            ),
-            (
-                "chemprop_reaction_solvent_diff_mpn_size",
-                "chemprop",
-                2.730379557,
-                [
-                    "--reaction_solvent",
-                    "--number_of_molecules",
-                    "2",
-                    "--data_path",
-                    os.path.join(TEST_DATA_DIR, "reaction_solvent_regression.csv"),
-                    "--hidden_size",
-                    "500",
-                    "--hidden_size_solvent",
-                    "250",
-                ],
-            ),
-        ]
-    )
-    def test_train_single_task_regression_reaction_solvent(
-        self, name: str, model_type: str, expected_score: float, train_flags: List[str] = None
-    ):
-=======
                 ['--reaction_solvent', '--number_of_molecules', '2',
                  '--data_path', os.path.join(TEST_DATA_DIR, 'reaction_solvent_regression.csv'), '--explicit_h', '--adding_h']
         ),
@@ -1244,7 +1187,6 @@
                                           model_type: str,
                                           expected_score: float,
                                           train_flags: List[str] = None):
->>>>>>> c2bca20f
         with TemporaryDirectory() as save_dir:
             # Train
             metric = "rmse"
