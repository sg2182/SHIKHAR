--- conflicted
+++ resolved
@@ -707,13 +707,12 @@
                 setattr(predict_args, key, override_defaults.get(key, value))
 
     # Same number of molecules must be used in training as in making predictions
-<<<<<<< HEAD
     if train_args.number_of_molecules != predict_args.number_of_molecules \
             and not (isinstance(predict_args, FingerprintArgs) and predict_args.fingerprint_type == "MPN" and predict_args.mpn_shared and predict_args.number_of_molecules == 1):
         raise ValueError('A different number of molecules was used in training '
                          'model than is specified for prediction. This is only supported for models with shared MPN networks'
                          f'and a fingerprint type of MPN. {train_args.number_of_molecules} smiles fields must be provided.')
-=======
+
     if train_args.number_of_molecules != predict_args.number_of_molecules and not (
         isinstance(predict_args, FingerprintArgs)
         and predict_args.fingerprint_type == "MPN"
@@ -725,7 +724,6 @@
             "model than is specified for prediction. This is only supported for models with shared MPN networks"
             f"and a fingerprint type of MPN. {train_args.number_of_molecules} smiles fields must be provided."
         )
->>>>>>> 8ca0bf63
 
     # If atom-descriptors were used during training, they must be used when predicting and vice-versa
     if train_args.atom_descriptors != predict_args.atom_descriptors:
