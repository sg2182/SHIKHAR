<<<<<<< HEAD
from abc import abstractmethod
import logging
=======
from abc import ABC, abstractmethod
>>>>>>> d0df4f8d
from typing import Self

import numpy as np
from scipy.optimize import fmin
from scipy.special import expit, logit
import torch
from torch import Tensor

from chemprop.utils.registry import ClassRegistry

logger = logging.getLogger(__name__)


class CalibratorBase(ABC):
    """
    A base class for calibrating the predicted uncertainties.
    """

    @abstractmethod
    def fit(self, *args, **kwargs) -> Self:
        """
        Fit calibration method for the calibration data.
        """

    @abstractmethod
    def apply(self, uncs: Tensor) -> Tensor:
        """
        Apply this calibrator to the input uncertainties.

        Parameters
        ----------
        uncs: Tensor
            a tensor containinig uncalibrated uncertainties

        Returns
        -------
        Tensor
            the calibrated uncertainties
        """


UncertaintyCalibratorRegistry = ClassRegistry[CalibratorBase]()


class RegressionCalibrator(CalibratorBase):
    """
    A class for calibrating the predicted uncertainties in regressions tasks.
    """

    @abstractmethod
    def fit(self, preds: Tensor, uncs: Tensor, targets: Tensor, mask: Tensor) -> Self:
        """
        Fit calibration method for the calibration data.

        Parameters
        ----------
        preds: Tensor
            the predictions for regression tasks. It is a tensor of the shape of ``n x t``, where ``n`` is the number of input
            molecules/reactions, and ``t`` is the number of tasks.
        uncs: Tensor
            the predicted uncertainties (variance) of the shape of ``n x t``
        targets: Tensor
            a tensor of the shape ``n x t``
        mask: Tensor
            a tensor of the shape ``n x t`` indicating whether the given values should be used in the fitting

        Returns
        -------
        self : RegressionCalibrator
            the fitted calibrator
        """


@UncertaintyCalibratorRegistry.register("zscaling")
<<<<<<< HEAD
class ZScalingCalibrator(UncertaintyCalibrator):
    def fit(self, preds: Tensor, uncs: Tensor, targets: Tensor, mask: Tensor) -> None:
        ...
=======
class ZScalingCalibrator(RegressionCalibrator):
    def fit(self, preds: Tensor, uncs: Tensor, targets: Tensor, mask: Tensor) -> Self:
        return self
>>>>>>> d0df4f8d

    def apply(self, uncs: Tensor) -> Tensor:
        return


@UncertaintyCalibratorRegistry.register("tscaling")
<<<<<<< HEAD
class TScalingCalibrator(UncertaintyCalibrator):
    def fit(self, preds: Tensor, uncs: Tensor, targets: Tensor, mask: Tensor) -> None:
        ...
=======
class TScalingCalibrator(RegressionCalibrator):
    def fit(self, preds: Tensor, uncs: Tensor, targets: Tensor, mask: Tensor) -> Self:
        return self
>>>>>>> d0df4f8d

    def apply(self, uncs: Tensor) -> Tensor:
        return


@UncertaintyCalibratorRegistry.register("zelikman-interval")
<<<<<<< HEAD
class ZelikmanCalibrator(UncertaintyCalibrator):
    def fit(self, preds: Tensor, uncs: Tensor, targets: Tensor, mask: Tensor) -> None:
        ...
=======
class ZelikmanCalibrator(RegressionCalibrator):
    def fit(self, preds: Tensor, uncs: Tensor, targets: Tensor, mask: Tensor) -> Self:
        return self
>>>>>>> d0df4f8d

    def apply(self, uncs: Tensor) -> Tensor:
        return


@UncertaintyCalibratorRegistry.register("mve-weighting")
<<<<<<< HEAD
class MVEWeightingCalibrator(UncertaintyCalibrator):
    def fit(self, preds: Tensor, uncs: Tensor, targets: Tensor, mask: Tensor) -> None:
        ...
=======
class MVEWeightingCalibrator(RegressionCalibrator):
    def fit(self, preds: Tensor, uncs: Tensor, targets: Tensor, mask: Tensor) -> Self:
        return self
>>>>>>> d0df4f8d

    def apply(self, uncs: Tensor) -> Tensor:
        return


<<<<<<< HEAD
@UncertaintyCalibratorRegistry.register("platt")
class PlattCalibrator(UncertaintyCalibrator):
    """Calibrate classification datasets using the Platt scaling algorithm [guo2017]_, [platt1999]_.

    In [platt1999]_, Platt suggests using the number of positive and negative training examples to
    adjust the value of target probabilities used to fit the parameters.

    References
    ----------
    .. [guo2017] Guo, C.; Pleiss, G.; Sun, Y.; Weinberger, K. Q. "On calibration of modern neural
    networks". ICML, 2017. https://arxiv.org/abs/1706.04599
    .. [platt1999] Platt, J. "Probabilistic Outputs for Support Vector Machines and Comparisons to
    Regularized Likelihood Methods." Adv. Large Margin Classif. 1999, 10 (3), 61–74.
    """

    def fit(
        self, uncs: Tensor, targets: Tensor, mask: Tensor, training_targets: Tensor | None = None
    ) -> Self:
        if torch.any((targets[mask] != 0) & (targets[mask] != 1)):
            raise ValueError(
                "Platt scaling is only implemented for binary classification tasks! Input tensor "
                "must contain only 0's and 1's."
            )

        if training_targets is not None:
            logger.info(
                "Training targets were provided. Platt scaling for calibration uses a Bayesian "
                "correction to avoid training set overfitting. Now replacing calibration targets "
                "[0, 1] with adjusted values."
            )

            n_negative_examples = (training_targets == 0).sum(dim=0)
            n_positive_examples = (training_targets == 1).sum(dim=0)

            negative_target_bayes_MAP = (1 / (n_negative_examples + 2)).expand_as(targets)
            positive_target_bayes_MAP = (
                (n_positive_examples + 1) / (n_positive_examples + 2)
            ).expand_as(targets)

            targets = targets.float()
            targets[targets == 0] = negative_target_bayes_MAP[targets == 0]
            targets[targets == 1] = positive_target_bayes_MAP[targets == 1]
        else:
            logger.info("No training targets were provided. No Bayesian correction is applied.")

        xs = []
        for j in range(uncs.shape[1]):
            mask_j = mask[:, j]
            uncs_j = uncs[:, j][mask_j].numpy()
            targets_j = targets[:, j][mask_j].numpy()

            # if is_atom_bond_targets: # Not yet implemented

            def objective(parameters):
                a, b = parameters
                scaled_uncs = expit(a * logit(uncs_j) + b)
                nll = -1 * np.sum(
                    targets_j * np.log(scaled_uncs) + (1 - targets_j) * np.log(1 - scaled_uncs)
                )
                return nll

            xs.append(fmin(objective, x0=[1, 0], disp=False))

        xs = np.vstack(xs)
        self.a, self.b = torch.tensor(xs).T.unbind(dim=0)

        return self

    def apply(self, uncs: Tensor) -> Tensor:
        return torch.sigmoid(self.a * torch.logit(uncs) + self.b)


@UncertaintyCalibratorRegistry.register("conformal-multilabel")
class ConformalMultilabelCalibrator(UncertaintyCalibrator):
    def fit(self, preds: Tensor, uncs: Tensor, targets: Tensor, mask: Tensor) -> None:
        ...
=======
@UncertaintyCalibratorRegistry.register("conformal-regression")
class ConformalRegressionCalibrator(RegressionCalibrator):
    def fit(self, preds: Tensor, uncs: Tensor, targets: Tensor, mask: Tensor) -> Self:
        return self

    def apply(self, uncs: Tensor) -> Tensor:
        return


@UncertaintyCalibratorRegistry.register("conformal-quantile-regression")
class ConformalQuantileRegressionCalibrator(RegressionCalibrator):
    def fit(self, preds: Tensor, uncs: Tensor, targets: Tensor, mask: Tensor) -> Self:
        return self
>>>>>>> d0df4f8d

    def apply(self, uncs: Tensor) -> Tensor:
        return


<<<<<<< HEAD
@UncertaintyCalibratorRegistry.register("conformal-multiclass")
class ConformalMulticlassCalibrator(UncertaintyCalibrator):
    def fit(self, preds: Tensor, uncs: Tensor, targets: Tensor, mask: Tensor) -> None:
        ...
=======
class BinaryClassificationCalibrator(CalibratorBase):
    """
    A class for calibrating the predicted uncertainties in binary classification tasks.
    """
>>>>>>> d0df4f8d

    @abstractmethod
    def fit(self, uncs: Tensor, targets: Tensor, mask: Tensor) -> Self:
        """
        Fit calibration method for the calibration data.

        Parameters
        ----------
        uncs: Tensor
            the predicted uncertainties (i.e., the predicted probability of class 1) of the shape of ``n x t``, where ``n`` is the number of input
            molecules/reactions, and ``t`` is the number of tasks.
        targets: Tensor
            a tensor of the shape ``n x t``
        mask: Tensor
            a tensor of the shape ``n x t`` indicating whether the given values should be used in the fitting

        Returns
        -------
        self : BinaryClassificationCalibrator
            the fitted calibrator
        """

<<<<<<< HEAD
@UncertaintyCalibratorRegistry.register("conformal-adaptive")
class ConformalAdaptiveMulticlassCalibrator(UncertaintyCalibrator):
    def fit(self, preds: Tensor, uncs: Tensor, targets: Tensor, mask: Tensor) -> None:
        ...
=======
>>>>>>> d0df4f8d

@UncertaintyCalibratorRegistry.register("platt")
class PlattCalibrator(BinaryClassificationCalibrator):
    def fit(self, uncs: Tensor, targets: Tensor, mask: Tensor) -> Self:
        return self

    def apply(self, uncs: Tensor) -> Tensor:
        return


<<<<<<< HEAD
@UncertaintyCalibratorRegistry.register("conformal-regression")
class ConformalRegressionCalibrator(UncertaintyCalibrator):
    def fit(self, preds: Tensor, uncs: Tensor, targets: Tensor, mask: Tensor) -> None:
        ...
=======
@UncertaintyCalibratorRegistry.register("isotonic")
class IsotonicCalibrator(BinaryClassificationCalibrator):
    def fit(self, uncs: Tensor, targets: Tensor, mask: Tensor) -> Self:
        return self
>>>>>>> d0df4f8d

    def apply(self, uncs: Tensor) -> Tensor:
        return


<<<<<<< HEAD
@UncertaintyCalibratorRegistry.register("conformal-quantile-regression")
class ConformalQuantileRegressionCalibrator(UncertaintyCalibrator):
    def fit(self, preds: Tensor, uncs: Tensor, targets: Tensor, mask: Tensor) -> None:
        ...
=======
@UncertaintyCalibratorRegistry.register("conformal-multilabel")
class ConformalMultilabelCalibrator(BinaryClassificationCalibrator):
    def fit(self, uncs: Tensor, targets: Tensor, mask: Tensor) -> Self:
        return self
>>>>>>> d0df4f8d

    def apply(self, uncs: Tensor) -> Tensor:
        return


<<<<<<< HEAD
@UncertaintyCalibratorRegistry.register("isotonic")
class IsotonicCalibrator(UncertaintyCalibrator):
    def fit(self, preds: Tensor, uncs: Tensor, targets: Tensor, mask: Tensor) -> None:
        ...
=======
class MulticlassClassificationCalibrator(CalibratorBase):
    """
    A class for calibrating the predicted uncertainties in multiclass classification tasks.
    """

    @abstractmethod
    def fit(self, uncs: Tensor, targets: Tensor, mask: Tensor) -> Self:
        """
        Fit calibration method for the calibration data.

        Parameters
        ----------
        uncs: Tensor
            the predicted uncertainties (i.e., the predicted probabilities for each class) of the shape of ``n x t x c``, where ``n`` is the number of input
            molecules/reactions, ``t`` is the number of tasks, and ``c`` is the number of classes.
        targets: Tensor
            a tensor of the shape ``n x t``
        mask: Tensor
            a tensor of the shape ``n x t`` indicating whether the given values should be used in the fitting

        Returns
        -------
        self : MulticlassClassificationCalibrator
            the fitted calibrator
        """


@UncertaintyCalibratorRegistry.register("conformal-multiclass")
class ConformalMulticlassCalibrator(MulticlassClassificationCalibrator):
    def fit(self, uncs: Tensor, targets: Tensor, mask: Tensor) -> Self:
        return self

    def apply(self, uncs: Tensor) -> Tensor:
        return
>>>>>>> d0df4f8d


@UncertaintyCalibratorRegistry.register("conformal-adaptive")
class ConformalAdaptiveMulticlassCalibrator(MulticlassClassificationCalibrator):
    def fit(self, uncs: Tensor, targets: Tensor, mask: Tensor) -> Self:
        return self

    def apply(self, uncs: Tensor) -> Tensor:
        return


@UncertaintyCalibratorRegistry.register("isotonic-multiclass")
<<<<<<< HEAD
class IsotonicMulticlassCalibrator(UncertaintyCalibrator):
    def fit(self, preds: Tensor, uncs: Tensor, targets: Tensor, mask: Tensor) -> None:
        ...
=======
class IsotonicMulticlassCalibrator(MulticlassClassificationCalibrator):
    def fit(self, uncs: Tensor, targets: Tensor, mask: Tensor) -> Self:
        return self
>>>>>>> d0df4f8d

    def apply(self, uncs: Tensor) -> Tensor:
        return<|MERGE_RESOLUTION|>--- conflicted
+++ resolved
@@ -1,9 +1,5 @@
-<<<<<<< HEAD
-from abc import abstractmethod
+from abc import ABC, abstractmethod
 import logging
-=======
-from abc import ABC, abstractmethod
->>>>>>> d0df4f8d
 from typing import Self
 
 import numpy as np
@@ -78,68 +74,88 @@
 
 
 @UncertaintyCalibratorRegistry.register("zscaling")
-<<<<<<< HEAD
-class ZScalingCalibrator(UncertaintyCalibrator):
-    def fit(self, preds: Tensor, uncs: Tensor, targets: Tensor, mask: Tensor) -> None:
-        ...
-=======
 class ZScalingCalibrator(RegressionCalibrator):
     def fit(self, preds: Tensor, uncs: Tensor, targets: Tensor, mask: Tensor) -> Self:
         return self
->>>>>>> d0df4f8d
 
     def apply(self, uncs: Tensor) -> Tensor:
         return
 
 
 @UncertaintyCalibratorRegistry.register("tscaling")
-<<<<<<< HEAD
-class TScalingCalibrator(UncertaintyCalibrator):
-    def fit(self, preds: Tensor, uncs: Tensor, targets: Tensor, mask: Tensor) -> None:
-        ...
-=======
 class TScalingCalibrator(RegressionCalibrator):
     def fit(self, preds: Tensor, uncs: Tensor, targets: Tensor, mask: Tensor) -> Self:
         return self
->>>>>>> d0df4f8d
 
     def apply(self, uncs: Tensor) -> Tensor:
         return
 
 
 @UncertaintyCalibratorRegistry.register("zelikman-interval")
-<<<<<<< HEAD
-class ZelikmanCalibrator(UncertaintyCalibrator):
-    def fit(self, preds: Tensor, uncs: Tensor, targets: Tensor, mask: Tensor) -> None:
-        ...
-=======
 class ZelikmanCalibrator(RegressionCalibrator):
     def fit(self, preds: Tensor, uncs: Tensor, targets: Tensor, mask: Tensor) -> Self:
         return self
->>>>>>> d0df4f8d
 
     def apply(self, uncs: Tensor) -> Tensor:
         return
 
 
 @UncertaintyCalibratorRegistry.register("mve-weighting")
-<<<<<<< HEAD
-class MVEWeightingCalibrator(UncertaintyCalibrator):
-    def fit(self, preds: Tensor, uncs: Tensor, targets: Tensor, mask: Tensor) -> None:
-        ...
-=======
 class MVEWeightingCalibrator(RegressionCalibrator):
     def fit(self, preds: Tensor, uncs: Tensor, targets: Tensor, mask: Tensor) -> Self:
         return self
->>>>>>> d0df4f8d
-
-    def apply(self, uncs: Tensor) -> Tensor:
-        return
-
-
-<<<<<<< HEAD
+
+    def apply(self, uncs: Tensor) -> Tensor:
+        return
+
+
+@UncertaintyCalibratorRegistry.register("conformal-regression")
+class ConformalRegressionCalibrator(RegressionCalibrator):
+    def fit(self, preds: Tensor, uncs: Tensor, targets: Tensor, mask: Tensor) -> Self:
+        return self
+
+    def apply(self, uncs: Tensor) -> Tensor:
+        return
+
+
+@UncertaintyCalibratorRegistry.register("conformal-quantile-regression")
+class ConformalQuantileRegressionCalibrator(RegressionCalibrator):
+    def fit(self, preds: Tensor, uncs: Tensor, targets: Tensor, mask: Tensor) -> Self:
+        return self
+
+    def apply(self, uncs: Tensor) -> Tensor:
+        return
+
+
+class BinaryClassificationCalibrator(CalibratorBase):
+    """
+    A class for calibrating the predicted uncertainties in binary classification tasks.
+    """
+
+    @abstractmethod
+    def fit(self, uncs: Tensor, targets: Tensor, mask: Tensor) -> Self:
+        """
+        Fit calibration method for the calibration data.
+
+        Parameters
+        ----------
+        uncs: Tensor
+            the predicted uncertainties (i.e., the predicted probability of class 1) of the shape of ``n x t``, where ``n`` is the number of input
+            molecules/reactions, and ``t`` is the number of tasks.
+        targets: Tensor
+            a tensor of the shape ``n x t``
+        mask: Tensor
+            a tensor of the shape ``n x t`` indicating whether the given values should be used in the fitting
+
+        Returns
+        -------
+        self : BinaryClassificationCalibrator
+            the fitted calibrator
+        """
+
+
 @UncertaintyCalibratorRegistry.register("platt")
-class PlattCalibrator(UncertaintyCalibrator):
+class PlattCalibrator(BinaryClassificationCalibrator):
     """Calibrate classification datasets using the Platt scaling algorithm [guo2017]_, [platt1999]_.
 
     In [platt1999]_, Platt suggests using the number of positive and negative training examples to
@@ -211,117 +227,14 @@
 
 
 @UncertaintyCalibratorRegistry.register("conformal-multilabel")
-class ConformalMultilabelCalibrator(UncertaintyCalibrator):
-    def fit(self, preds: Tensor, uncs: Tensor, targets: Tensor, mask: Tensor) -> None:
-        ...
-=======
-@UncertaintyCalibratorRegistry.register("conformal-regression")
-class ConformalRegressionCalibrator(RegressionCalibrator):
-    def fit(self, preds: Tensor, uncs: Tensor, targets: Tensor, mask: Tensor) -> Self:
-        return self
-
-    def apply(self, uncs: Tensor) -> Tensor:
-        return
-
-
-@UncertaintyCalibratorRegistry.register("conformal-quantile-regression")
-class ConformalQuantileRegressionCalibrator(RegressionCalibrator):
-    def fit(self, preds: Tensor, uncs: Tensor, targets: Tensor, mask: Tensor) -> Self:
-        return self
->>>>>>> d0df4f8d
-
-    def apply(self, uncs: Tensor) -> Tensor:
-        return
-
-
-<<<<<<< HEAD
-@UncertaintyCalibratorRegistry.register("conformal-multiclass")
-class ConformalMulticlassCalibrator(UncertaintyCalibrator):
-    def fit(self, preds: Tensor, uncs: Tensor, targets: Tensor, mask: Tensor) -> None:
-        ...
-=======
-class BinaryClassificationCalibrator(CalibratorBase):
-    """
-    A class for calibrating the predicted uncertainties in binary classification tasks.
-    """
->>>>>>> d0df4f8d
-
-    @abstractmethod
-    def fit(self, uncs: Tensor, targets: Tensor, mask: Tensor) -> Self:
-        """
-        Fit calibration method for the calibration data.
-
-        Parameters
-        ----------
-        uncs: Tensor
-            the predicted uncertainties (i.e., the predicted probability of class 1) of the shape of ``n x t``, where ``n`` is the number of input
-            molecules/reactions, and ``t`` is the number of tasks.
-        targets: Tensor
-            a tensor of the shape ``n x t``
-        mask: Tensor
-            a tensor of the shape ``n x t`` indicating whether the given values should be used in the fitting
-
-        Returns
-        -------
-        self : BinaryClassificationCalibrator
-            the fitted calibrator
-        """
-
-<<<<<<< HEAD
-@UncertaintyCalibratorRegistry.register("conformal-adaptive")
-class ConformalAdaptiveMulticlassCalibrator(UncertaintyCalibrator):
-    def fit(self, preds: Tensor, uncs: Tensor, targets: Tensor, mask: Tensor) -> None:
-        ...
-=======
->>>>>>> d0df4f8d
-
-@UncertaintyCalibratorRegistry.register("platt")
-class PlattCalibrator(BinaryClassificationCalibrator):
-    def fit(self, uncs: Tensor, targets: Tensor, mask: Tensor) -> Self:
-        return self
-
-    def apply(self, uncs: Tensor) -> Tensor:
-        return
-
-
-<<<<<<< HEAD
-@UncertaintyCalibratorRegistry.register("conformal-regression")
-class ConformalRegressionCalibrator(UncertaintyCalibrator):
-    def fit(self, preds: Tensor, uncs: Tensor, targets: Tensor, mask: Tensor) -> None:
-        ...
-=======
-@UncertaintyCalibratorRegistry.register("isotonic")
-class IsotonicCalibrator(BinaryClassificationCalibrator):
-    def fit(self, uncs: Tensor, targets: Tensor, mask: Tensor) -> Self:
-        return self
->>>>>>> d0df4f8d
-
-    def apply(self, uncs: Tensor) -> Tensor:
-        return
-
-
-<<<<<<< HEAD
-@UncertaintyCalibratorRegistry.register("conformal-quantile-regression")
-class ConformalQuantileRegressionCalibrator(UncertaintyCalibrator):
-    def fit(self, preds: Tensor, uncs: Tensor, targets: Tensor, mask: Tensor) -> None:
-        ...
-=======
-@UncertaintyCalibratorRegistry.register("conformal-multilabel")
 class ConformalMultilabelCalibrator(BinaryClassificationCalibrator):
     def fit(self, uncs: Tensor, targets: Tensor, mask: Tensor) -> Self:
         return self
->>>>>>> d0df4f8d
-
-    def apply(self, uncs: Tensor) -> Tensor:
-        return
-
-
-<<<<<<< HEAD
-@UncertaintyCalibratorRegistry.register("isotonic")
-class IsotonicCalibrator(UncertaintyCalibrator):
-    def fit(self, preds: Tensor, uncs: Tensor, targets: Tensor, mask: Tensor) -> None:
-        ...
-=======
+
+    def apply(self, uncs: Tensor) -> Tensor:
+        return
+
+
 class MulticlassClassificationCalibrator(CalibratorBase):
     """
     A class for calibrating the predicted uncertainties in multiclass classification tasks.
@@ -356,7 +269,6 @@
 
     def apply(self, uncs: Tensor) -> Tensor:
         return
->>>>>>> d0df4f8d
 
 
 @UncertaintyCalibratorRegistry.register("conformal-adaptive")
@@ -369,15 +281,9 @@
 
 
 @UncertaintyCalibratorRegistry.register("isotonic-multiclass")
-<<<<<<< HEAD
-class IsotonicMulticlassCalibrator(UncertaintyCalibrator):
-    def fit(self, preds: Tensor, uncs: Tensor, targets: Tensor, mask: Tensor) -> None:
-        ...
-=======
 class IsotonicMulticlassCalibrator(MulticlassClassificationCalibrator):
     def fit(self, uncs: Tensor, targets: Tensor, mask: Tensor) -> Self:
         return self
->>>>>>> d0df4f8d
 
     def apply(self, uncs: Tensor) -> Tensor:
         return