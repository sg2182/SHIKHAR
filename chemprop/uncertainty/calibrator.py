--- conflicted
+++ resolved
@@ -9,11 +9,7 @@
 
 class UncertaintyCalibrator:
     @abstractmethod
-<<<<<<< HEAD
-    def calibrate(self, preds: Tensor, uncs: Tensor, targets: Tensor, mask: Tensor):
-=======
     def fit(self, preds: Tensor, uncs: Tensor, targets: Tensor, mask: Tensor) -> None:
->>>>>>> e4f92a30
         """
         Fit calibration method for the calibration data.
         """
@@ -30,11 +26,7 @@
 
 @UncertaintyCalibratorRegistry.register("zscaling")
 class ZScalingCalibrator(UncertaintyCalibrator):
-<<<<<<< HEAD
-    def calibrate(self, preds, uncs, targets, mask):
-=======
     def fit(self, preds: Tensor, uncs: Tensor, targets: Tensor, mask: Tensor) -> None:
->>>>>>> e4f92a30
         ...
 
     def apply(self, preds: Tensor, uncs: Tensor) -> tuple[Tensor, Tensor]:
@@ -44,11 +36,7 @@
 
 @UncertaintyCalibratorRegistry.register("tscaling")
 class TScalingCalibrator(UncertaintyCalibrator):
-<<<<<<< HEAD
-    def calibrate(self, preds, uncs, targets, mask):
-=======
     def fit(self, preds: Tensor, uncs: Tensor, targets: Tensor, mask: Tensor) -> None:
->>>>>>> e4f92a30
         ...
 
     def apply(self, preds: Tensor, uncs: Tensor) -> tuple[Tensor, Tensor]:
@@ -58,11 +46,7 @@
 
 @UncertaintyCalibratorRegistry.register("zelikman-interval")
 class ZelikmanCalibrator(UncertaintyCalibrator):
-<<<<<<< HEAD
-    def calibrate(self, preds, uncs, targets, mask):
-=======
     def fit(self, preds: Tensor, uncs: Tensor, targets: Tensor, mask: Tensor) -> None:
->>>>>>> e4f92a30
         ...
 
     def apply(self, preds: Tensor, uncs: Tensor) -> tuple[Tensor, Tensor]:
@@ -72,11 +56,7 @@
 
 @UncertaintyCalibratorRegistry.register("mve-weighting")
 class MVEWeightingCalibrator(UncertaintyCalibrator):
-<<<<<<< HEAD
-    def calibrate(self, preds, uncs, targets, mask):
-=======
     def fit(self, preds: Tensor, uncs: Tensor, targets: Tensor, mask: Tensor) -> None:
->>>>>>> e4f92a30
         ...
 
     def apply(self, preds: Tensor, uncs: Tensor) -> tuple[Tensor, Tensor]:
@@ -86,7 +66,6 @@
 
 @UncertaintyCalibratorRegistry.register("platt")
 class PlattCalibrator(UncertaintyCalibrator):
-<<<<<<< HEAD
     """A calibration method for classification datasets based on the Platt scaling algorithm, as
     discussed in [guo2017]_ and [platt1999]_. In Platt's paper, he suggests using the number of
     positive and negative examples in the dataset used to train the model to adjust the value of
@@ -99,8 +78,7 @@
     .. [platt1999] Platt, J.. "Probabilistic Outputs for Support Vector Machines and Comparisons to
         Regularized Likelihood Methods." Adv. Large Margin Classif. 1999, 10 (3), 61–74.
     """
-
-    def calibrate(self, preds, targets, mask, training_targets: None | Tensor = None):
+    def fit(self, preds: Tensor, uncs: Tensor, targets: Tensor, mask: Tensor, training_targets: None | Tensor = None) -> None:
         if torch.any((targets[mask] != 0) & (targets[mask] != 1)):
             raise ValueError(
                 "Platt scaling is only implemented for binary classification tasks! Input tensor "
@@ -146,26 +124,13 @@
         self.a = torch.tensor(self.a)
         self.b = torch.tensor(self.b)
 
-    def apply_calibration(self, preds) -> Tensor:
+    def apply(self, preds: Tensor, uncs: Tensor) -> tuple[Tensor, Tensor]:
         return torch.sigmoid(self.a * torch.logit(preds) + self.b)
-=======
-    def fit(self, preds: Tensor, uncs: Tensor, targets: Tensor, mask: Tensor) -> None:
-        ...
-        return
-
-    def apply(self, preds: Tensor, uncs: Tensor) -> tuple[Tensor, Tensor]:
-        ...
-        return
->>>>>>> e4f92a30
 
 
 @UncertaintyCalibratorRegistry.register("conformal-multilabel")
 class ConformalMultilabelCalibrator(UncertaintyCalibrator):
-<<<<<<< HEAD
-    def calibrate(self, preds, uncs, targets, mask):
-=======
     def fit(self, preds: Tensor, uncs: Tensor, targets: Tensor, mask: Tensor) -> None:
->>>>>>> e4f92a30
         ...
 
     def apply(self, preds: Tensor, uncs: Tensor) -> tuple[Tensor, Tensor]:
@@ -175,11 +140,7 @@
 
 @UncertaintyCalibratorRegistry.register("conformal-multiclass")
 class ConformalMulticlassCalibrator(UncertaintyCalibrator):
-<<<<<<< HEAD
-    def calibrate(self, preds, uncs, targets, mask):
-=======
     def fit(self, preds: Tensor, uncs: Tensor, targets: Tensor, mask: Tensor) -> None:
->>>>>>> e4f92a30
         ...
 
     def apply(self, preds: Tensor, uncs: Tensor) -> tuple[Tensor, Tensor]:
@@ -189,11 +150,7 @@
 
 @UncertaintyCalibratorRegistry.register("conformal-adaptive")
 class ConformalAdaptiveMulticlassCalibrator(UncertaintyCalibrator):
-<<<<<<< HEAD
-    def calibrate(self, preds, uncs, targets, mask):
-=======
     def fit(self, preds: Tensor, uncs: Tensor, targets: Tensor, mask: Tensor) -> None:
->>>>>>> e4f92a30
         ...
 
     def apply(self, preds: Tensor, uncs: Tensor) -> tuple[Tensor, Tensor]:
@@ -203,11 +160,7 @@
 
 @UncertaintyCalibratorRegistry.register("conformal-regression")
 class ConformalRegressionCalibrator(UncertaintyCalibrator):
-<<<<<<< HEAD
-    def calibrate(self, preds, uncs, targets, mask):
-=======
     def fit(self, preds: Tensor, uncs: Tensor, targets: Tensor, mask: Tensor) -> None:
->>>>>>> e4f92a30
         ...
 
     def apply(self, preds: Tensor, uncs: Tensor) -> tuple[Tensor, Tensor]:
@@ -217,11 +170,7 @@
 
 @UncertaintyCalibratorRegistry.register("conformal-quantile-regression")
 class ConformalQuantileRegressionCalibrator(UncertaintyCalibrator):
-<<<<<<< HEAD
-    def calibrate(self, preds, uncs, targets, mask):
-=======
     def fit(self, preds: Tensor, uncs: Tensor, targets: Tensor, mask: Tensor) -> None:
->>>>>>> e4f92a30
         ...
 
     def apply(self, preds: Tensor, uncs: Tensor) -> tuple[Tensor, Tensor]:
@@ -231,11 +180,7 @@
 
 @UncertaintyCalibratorRegistry.register("isotonic")
 class IsotonicCalibrator(UncertaintyCalibrator):
-<<<<<<< HEAD
-    def calibrate(self, preds, uncs, targets, mask):
-=======
     def fit(self, preds: Tensor, uncs: Tensor, targets: Tensor, mask: Tensor) -> None:
->>>>>>> e4f92a30
         ...
 
     def apply(self, preds: Tensor, uncs: Tensor) -> tuple[Tensor, Tensor]:
@@ -245,11 +190,7 @@
 
 @UncertaintyCalibratorRegistry.register("isotonic-multiclass")
 class IsotonicMulticlassCalibrator(UncertaintyCalibrator):
-<<<<<<< HEAD
-    def calibrate(self, preds, uncs, targets, mask):
-=======
     def fit(self, preds: Tensor, uncs: Tensor, targets: Tensor, mask: Tensor) -> None:
->>>>>>> e4f92a30
         ...
 
     def apply(self, preds: Tensor, uncs: Tensor) -> tuple[Tensor, Tensor]:
