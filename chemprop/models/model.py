from __future__ import annotations

from typing import Iterable

from lightning import pytorch as pl
import torch
<<<<<<< HEAD
from torch import nn, Tensor, optim, distributed
=======
from torch import Tensor, nn, optim
>>>>>>> 4f2c84c4

from chemprop.data import BatchMolGraph, TrainingBatch
from chemprop.nn import Aggregation, LossFunction, MessagePassing, Predictor
from chemprop.nn.metrics import Metric
from chemprop.nn.transforms import ScaleTransform
from chemprop.schedulers import NoamLR


class MPNN(pl.LightningModule):
    r"""An :class:`MPNN` is a sequence of message passing layers, an aggregation routine, and a
    predictor routine.

    The first two modules calculate learned fingerprints from an input molecule
    reaction graph, and the final module takes these learned fingerprints as input to calculate a
    final prediction. I.e., the following operation:

    .. math::
        \mathtt{MPNN}(\mathcal{G}) =
            \mathtt{predictor}(\mathtt{agg}(\mathtt{message\_passing}(\mathcal{G})))

    The full model is trained end-to-end.

    Parameters
    ----------
    message_passing : MessagePassing
        the message passing block to use to calculate learned fingerprints
    agg : Aggregation
        the aggregation operation to use during molecule-level predictor
    predictor : Predictor
        the function to use to calculate the final prediction
    batch_norm : bool, default=True
        if `True`, apply batch normalization to the output of the aggregation operation
    metrics : Iterable[Metric] | None, default=None
        the metrics to use to evaluate the model during training and evaluation
    warmup_epochs : int, default=2
        the number of epochs to use for the learning rate warmup
    init_lr : int, default=1e-4
        the initial learning rate
    max_lr : float, default=1e-3
        the maximum learning rate
    final_lr : float, default=1e-4
        the final learning rate

    Raises
    ------
    ValueError
        if the output dimension of the message passing block does not match the input dimension of
        the predictor function
    """

    def __init__(
        self,
        message_passing: MessagePassing,
        agg: Aggregation,
        predictor: Predictor,
        batch_norm: bool = True,
        metrics: Iterable[Metric] | None = None,
        warmup_epochs: int = 2,
        init_lr: float = 1e-4,
        max_lr: float = 1e-3,
        final_lr: float = 1e-4,
        X_d_transform: ScaleTransform | None = None,
    ):
        super().__init__()

        self.save_hyperparameters(ignore=["message_passing", "agg", "predictor"])
        self.hparams.update(
            {
                "message_passing": message_passing.hparams,
                "agg": agg.hparams,
                "predictor": predictor.hparams,
            }
        )

        self.message_passing = message_passing
        self.agg = agg
        self.bn = nn.BatchNorm1d(self.message_passing.output_dim) if batch_norm else nn.Identity()
        self.predictor = predictor

        self.X_d_transform = X_d_transform if X_d_transform is not None else nn.Identity()

        self.metrics = (
            [*metrics, self.criterion]
            if metrics
            else [self.predictor._T_default_metric(), self.criterion]
        )

        self.warmup_epochs = warmup_epochs
        self.init_lr = init_lr
        self.max_lr = max_lr
        self.final_lr = final_lr

    @property
    def output_dim(self) -> int:
        return self.predictor.output_dim

    @property
    def n_tasks(self) -> int:
        return self.predictor.n_tasks

    @property
    def n_targets(self) -> int:
        return self.predictor.n_targets

    @property
    def criterion(self) -> LossFunction:
        return self.predictor.criterion

    def fingerprint(
        self, bmg: BatchMolGraph, V_d: Tensor | None = None, X_d: Tensor | None = None
    ) -> Tensor:
        """the learned fingerprints for the input molecules"""
        H_v = self.message_passing(bmg, V_d)
        H = self.agg(H_v, bmg.batch)
        H = self.bn(H)

        return H if X_d is None else torch.cat((H, self.X_d_transform(X_d)), 1)

    def encoding(
        self, bmg: BatchMolGraph, V_d: Tensor | None = None, X_d: Tensor | None = None, i: int = -1
    ) -> Tensor:
        """Calculate the :attr:`i`-th hidden representation"""
        return self.predictor.encode(self.fingerprint(bmg, V_d, X_d), i)

    def forward(
        self, bmg: BatchMolGraph, V_d: Tensor | None = None, X_d: Tensor | None = None
    ) -> Tensor:
        """Generate predictions for the input molecules/reactions"""
        return self.predictor(self.fingerprint(bmg, V_d, X_d))

    def training_step(self, batch: TrainingBatch, batch_idx):
        bmg, V_d, X_d, targets, weights, lt_mask, gt_mask = batch

        mask = targets.isfinite()
        targets = targets.nan_to_num(nan=0.0)

        Z = self.fingerprint(bmg, V_d, X_d)
        preds = self.predictor.train_step(Z)
        l = self.criterion(preds, targets, mask, weights, lt_mask, gt_mask)

        self.log("train_loss", l, prog_bar=True)

        return l

    def on_validation_model_eval(self) -> None:
        self.eval()
        self.predictor.output_transform.train()

    def validation_step(self, batch: TrainingBatch, batch_idx: int = 0):
        losses = self._evaluate_batch(batch)
        metric2loss = {f"val/{m.alias}": l for m, l in zip(self.metrics, losses)}

        self.log_dict(metric2loss, batch_size=len(batch[0]))
        self.log(
            "val_loss",
            losses[0],
            batch_size=len(batch[0]),
            prog_bar=True,
            sync_dist=distributed.is_initialized(),
        )

    def test_step(self, batch: TrainingBatch, batch_idx: int = 0):
        losses = self._evaluate_batch(batch)
        metric2loss = {f"batch_averaged_test/{m.alias}": l for m, l in zip(self.metrics, losses)}

        self.log_dict(metric2loss, batch_size=len(batch[0]))

    def _evaluate_batch(self, batch) -> list[Tensor]:
        bmg, V_d, X_d, targets, _, lt_mask, gt_mask = batch

        mask = targets.isfinite()
        targets = targets.nan_to_num(nan=0.0)
        preds = self(bmg, V_d, X_d)

        return [
            metric(preds, targets, mask, None, lt_mask, gt_mask) for metric in self.metrics[:-1]
        ]

    def predict_step(self, batch: TrainingBatch, batch_idx: int, dataloader_idx: int = 0) -> Tensor:
        """Return the predictions of the input batch

        Parameters
        ----------
        batch : TrainingBatch
            the input batch

        Returns
        -------
        Tensor
            a tensor of varying shape depending on the task type:

            * regression/binary classification: ``n x (t * s)``, where ``n`` is the number of input
            molecules/reactions, ``t`` is the number of tasks, and ``s`` is the number of targets
            per task. The final dimension is flattened, so that the targets for each task are
            grouped. I.e., the first ``t`` elements are the first target for each task, the second
            ``t`` elements the second target, etc.
            * multiclass classification: ``n x t x c``, where ``c`` is the number of classes
        """
        bmg, X_vd, X_d, *_ = batch

        return self(bmg, X_vd, X_d)

    def configure_optimizers(self):
        opt = optim.Adam(self.parameters(), self.init_lr)

        lr_sched = NoamLR(
            opt,
            self.warmup_epochs,
            self.trainer.max_epochs,
            self.trainer.estimated_stepping_batches // self.trainer.max_epochs,
            self.init_lr,
            self.max_lr,
            self.final_lr,
        )
        lr_sched_config = {
            "scheduler": lr_sched,
            "interval": "step" if isinstance(lr_sched, NoamLR) else "batch",
        }

        return {"optimizer": opt, "lr_scheduler": lr_sched_config}

    @classmethod
    def load_submodules(cls, checkpoint_path, **kwargs):
        hparams = torch.load(checkpoint_path)["hyper_parameters"]

        kwargs |= {
            key: hparams[key].pop("cls")(**hparams[key])
            for key in ("message_passing", "agg", "predictor")
            if key not in kwargs
        }
        return kwargs

    @classmethod
    def load_from_checkpoint(
        cls, checkpoint_path, map_location=None, hparams_file=None, strict=True, **kwargs
    ) -> MPNN:
        kwargs = cls.load_submodules(checkpoint_path, **kwargs)
        return super().load_from_checkpoint(
            checkpoint_path, map_location, hparams_file, strict, **kwargs
        )

    @classmethod
    def load_from_file(cls, model_path, map_location=None, strict=True) -> MPNN:
        d = torch.load(model_path, map_location=map_location)

        try:
            hparams = d["hyper_parameters"]
            state_dict = d["state_dict"]
        except KeyError:
            raise KeyError(f"Could not find hyper parameters and/or state dict in {model_path}. ")

        for key in ["message_passing", "agg", "predictor"]:
            hparam_kwargs = hparams[key]
            hparam_cls = hparam_kwargs.pop("cls")
            hparams[key] = hparam_cls(**hparam_kwargs)

        model = cls(**hparams)
        model.load_state_dict(state_dict, strict=strict)

        return model<|MERGE_RESOLUTION|>--- conflicted
+++ resolved
@@ -4,11 +4,7 @@
 
 from lightning import pytorch as pl
 import torch
-<<<<<<< HEAD
-from torch import nn, Tensor, optim, distributed
-=======
-from torch import Tensor, nn, optim
->>>>>>> 4f2c84c4
+from torch import Tensor, nn, optim, distributed
 
 from chemprop.data import BatchMolGraph, TrainingBatch
 from chemprop.nn import Aggregation, LossFunction, MessagePassing, Predictor
