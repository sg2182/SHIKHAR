--- conflicted
+++ resolved
@@ -277,12 +277,7 @@
         #     predss_cal = trainer.predict(model, cal_loader)[0]
 
         # TODO: might want to write a shared function for this as train.py might also want to do this.
-<<<<<<< HEAD
-        preds = torch.concat(predss, 0)
-        individual_preds.append(preds)
-=======
         individual_preds.append(torch.concat(predss, 0))
->>>>>>> d34f83f1
 
     average_preds = torch.mean(torch.stack(individual_preds).float(), dim=0)
     if isinstance(model.predictor, MulticlassClassificationFFN):
@@ -328,11 +323,6 @@
             f"{col}_model_{i}" for i in range(len(model_paths)) for col in target_columns
         ]
 
-<<<<<<< HEAD
-        df_test = pd.read_csv(args.test_path)
-        if isinstance(model.predictor, MveFFN) or isinstance(model.predictor, EvidentialFFN):
-            individual_preds = individual_preds[..., 0]
-=======
         if isinstance(model.predictor, MulticlassClassificationFFN):
             predicted_class_labels = individual_preds.argmax(axis=-1)
             formatted_probability_strings = np.apply_along_axis(
@@ -341,11 +331,12 @@
             individual_preds = np.concatenate(
                 (predicted_class_labels, formatted_probability_strings), axis=-1
             )
+        if isinstance(model.predictor, MveFFN) or isinstance(model.predictor, EvidentialFFN):
+            individual_preds = individual_preds[..., 0]
 
         df_test = pd.read_csv(
             args.test_path, header=None if args.no_header_row else "infer", index_col=False
         )
->>>>>>> d34f83f1
         df_test[target_columns] = individual_preds
 
         output_path = output_path.parent / Path(
