--- conflicted
+++ resolved
@@ -48,11 +48,7 @@
         "--output",
         "--preds-path",
         type=Path,
-<<<<<<< HEAD
-        help="Specify the path where predictions will be saved. If the file extension is .pkl, will be saved as a pickle file. Otherwise, will save predictions as a CSV. The index of the model will be appended to the filename's stem. By default, predictions will be saved to the same location as ``--test-path`` with ``_preds`` appended (e.g., ``PATH/TO/TEST_PATH_preds_0.csv``).",
-=======
-        help="Path to which predictions will be saved. If the file extension is .pkl, will be saved as a pickle file. Otherwise, will save predictions as a CSV. If multiple models are used to make predictions, the average predictions will be saved in the file, and another file ending in '_individual' with the same file extension will save the predictions for each individual model, with the column names being the target names appended with the model index (e.g., '_model_<index>').",
->>>>>>> 24597522
+        help="Specify path to which predictions will be saved. If the file extension is .pkl, it will be saved as a pickle file. Otherwise, chemprop will save predictions as a CSV. If multiple models are used to make predictions, the average predictions will be saved in the file, and another file ending in '_individual' with the same file extension will save the predictions for each individual model, with the column names being the target names appended with the model index (e.g., '_model_<index>').",
     )
     parser.add_argument(
         "--drop-extra-columns",
