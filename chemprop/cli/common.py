from argparse import ArgumentError, ArgumentParser, Namespace
import logging
from pathlib import Path

from chemprop.cli.utils import LookupAction
from chemprop.cli.utils.args import uppercase
from chemprop.featurizers import AtomFeatureMode, MoleculeFeaturizerRegistry, RxnMode

logger = logging.getLogger(__name__)


def add_common_args(parser: ArgumentParser) -> ArgumentParser:
    data_args = parser.add_argument_group("Shared input data args")
    data_args.add_argument(
        "-s",
        "--smiles-columns",
        nargs="+",
        help="Column names in the input CSV containing SMILES strings (uses the 0th column by default)",
    )
    data_args.add_argument(
        "-r",
        "--reaction-columns",
        nargs="+",
        help="Column names in the input CSV containing reaction SMILES in the format ``REACTANT>AGENT>PRODUCT``, where 'AGENT' is optional",
    )
    data_args.add_argument(
        "--no-header-row",
        action="store_true",
        help="Turn off using the first row in the input CSV as column names",
    )

    dataloader_args = parser.add_argument_group("Dataloader args")
    dataloader_args.add_argument(
        "-n",
        "--num-workers",
        type=int,
        default=0,
        help="""Number of workers for parallel data loading where 0 means sequential
(Warning: setting ``num_workers`` to a value greater than 0 can cause hangs on Windows and MacOS)""",
    )
    dataloader_args.add_argument("-b", "--batch-size", type=int, default=64, help="Batch size")

    parser.add_argument(
        "--accelerator", default="auto", help="Passed directly to the lightning ``Trainer()``"
    )
    parser.add_argument(
        "--devices",
        default="auto",
        help="Passed directly to the lightning ``Trainer()`` (must be a single string of comma separated devices, e.g. '1, 2' if specifying multiple devices)",
    )

    featurization_args = parser.add_argument_group("Featurization args")
    featurization_args.add_argument(
        "--rxn-mode",
        "--reaction-mode",
        type=uppercase,
        default="REAC_DIFF",
        choices=list(RxnMode.keys()),
        help="""Choices for construction of atom and bond features for reactions (case insensitive):

- ``REAC_PROD``: concatenates the reactants feature with the products feature
- ``REAC_DIFF``: concatenates the reactants feature with the difference in features between reactants and products (Default)
- ``PROD_DIFF``: concatenates the products feature with the difference in features between reactants and products
- ``REAC_PROD_BALANCE``: concatenates the reactants feature with the products feature, balances imbalanced reactions
- ``REAC_DIFF_BALANCE``: concatenates the reactants feature with the difference in features between reactants and products, balances imbalanced reactions
- ``PROD_DIFF_BALANCE``: concatenates the products feature with the difference in features between reactants and products, balances imbalanced reactions""",
    )
    # TODO: Update documenation for multi_hot_atom_featurizer_mode
    featurization_args.add_argument(
        "--multi-hot-atom-featurizer-mode",
        type=uppercase,
        default="V2",
        choices=list(AtomFeatureMode.keys()),
        help="""Choices for multi-hot atom featurization scheme. This will affect both non-reaction and reaction feturization (case insensitive):

- ``V1``: Corresponds to the original configuration employed in the Chemprop V1
- ``V2``: Tailored for a broad range of molecules, this configuration encompasses all elements in the first four rows of the periodic table, along with iodine. It is the default in Chemprop V2.
- ``ORGANIC``: This configuration is designed specifically for use with organic molecules for drug research and development and includes a subset of elements most common in organic chemistry, including H, B, C, N, O, F, Si, P, S, Cl, Br, and I.
- ``RIGR``: Modified V2 (default) featurizer using only the resonance-invariant atom and bond features.""",
    )
    featurization_args.add_argument(
        "--keep-h",
        action="store_true",
        help="Whether hydrogens explicitly specified in input should be kept in the mol graph",
    )
    featurization_args.add_argument(
        "--add-h", action="store_true", help="Whether hydrogens should be added to the mol graph"
    )
    data_args.add_argument(
        "--ignore-stereo",
        action="store_true",
        help="Ignore stereochemical information in the input SMILES",
    )
    featurization_args.add_argument(
        "--molecule-featurizers",
        "--features-generators",
        nargs="+",
        action=LookupAction(MoleculeFeaturizerRegistry),
        help="Method(s) of generating molecule features to use as extra descriptors",
    )
    # TODO: add in v2.1 to deprecate features-generators and then remove in v2.2
    # featurization_args.add_argument(
    #     "--features-generators", nargs="+", help="Renamed to `--molecule-featurizers`."
    # )
    featurization_args.add_argument(
        "--descriptors-path",
        type=Path,
        help="Path to extra descriptors to concatenate to learned representation",
    )
    # TODO: Add in v2.1
    # featurization_args.add_argument(
    #     "--phase-features-path",
    #     help="Path to features used to indicate the phase of the data in one-hot vector form. Used in spectra datatype.",
    # )
    featurization_args.add_argument(
        "--no-descriptor-scaling", action="store_true", help="Turn off extra descriptor scaling"
    )
    featurization_args.add_argument(
        "--no-atom-feature-scaling", action="store_true", help="Turn off extra atom feature scaling"
    )
    featurization_args.add_argument(
        "--no-atom-descriptor-scaling",
        action="store_true",
        help="Turn off extra atom descriptor scaling",
    )
    featurization_args.add_argument(
        "--no-bond-feature-scaling", action="store_true", help="Turn off extra bond feature scaling"
    )
    featurization_args.add_argument(
        "--atom-features-path",
        nargs="+",
        action="extend",
        help="If a single path is given, it is assumed to correspond to the 0-th molecule. Alternatively, it can be a two-tuple of molecule index and path to additional atom features to supply before message passing (e.g., ``--atom-features-path 0 /path/to/features_0.npz``) indicates that the features at the given path should be supplied to the 0-th component. To supply additional features for multiple components, repeat this argument on the command line for each component's respective values (e.g., ``--atom-features-path 0 path_zero --atom-features-path 1 path_one``) or pass each two-tuple in a series (e.g., ``--atom-features-path 0 path_zero 1 path_one``).",
    )
    featurization_args.add_argument(
        "--atom-descriptors-path",
        nargs="+",
        action="extend",
        help="If a single path is given, it is assumed to correspond to the 0-th molecule. Alternatively, it can be a two-tuple of molecule index and path to additional atom descriptors to supply after message passing (e.g., ``--atom-descriptors-path 0 /path/to/descriptors_0.npz`` indicates that the descriptors at the given path should be supplied to the 0-th component. To supply additional descriptors for multiple components, repeat this argument on the command line for each component's respective values (e.g., ``--atom-descriptors-path 0 path_zero --atom-descriptors-path 1 path_one``) or pass each two-tuple in a series (e.g., ``--atom-descriptors-path 0 path_zero 1 path_one``).",
    )
    featurization_args.add_argument(
        "--bond-features-path",
        nargs="+",
        action="extend",
        help="If a single path is given, it is assumed to correspond to the 0-th molecule. Alternatively, it can be a two-tuple of molecule index and path to additional bond features to supply before message passing (e.g., ``--bond-features-path 0 /path/to/features_0.npz`` indicates that the features at the given path should be supplied to the 0-th component. To supply additional features for multiple components, repeat this argument on the command line for each component's respective values (e.g., ``--bond-features-path 0 path_zero --bond-features-path 1 path_one``) or pass each two-tuple in a series (e.g., ``--bond-features-path 0 path_zero 1 path_one``).",
    )
    # TODO: Add in v2.2
    # parser.add_argument(
    #     "--constraints-path",
    #     help="Path to constraints applied to atomic/bond properties prediction.",
    # )

    return parser


def process_common_args(args: Namespace) -> Namespace:
    # TODO: add in v2.1 to deprecate features-generators and then remove in v2.2
    # if args.features_generators is not None:
    #     raise ArgumentError(
    #         argument=None,
    #         message="`--features-generators` has been renamed to `--molecule-featurizers`.",
    #     )

    for key in ["atom_features_path", "atom_descriptors_path", "bond_features_path"]:
        inds_paths = getattr(args, key)

        if not inds_paths:
            continue

<<<<<<< HEAD
        # If a config file is used, inds_paths looks like [["0"], ["/path/to/features_0.npz"], ...]
        if len(inds_paths) != 1 and all(len(item) == 1 for item in inds_paths):
            ind_path_dict = {
                int(ind[0]): Path(path[0]) for ind, path in zip(inds_paths[::2], inds_paths[1::2])
            }
        # Otherwise [["0", "/path/to/features_0.npz"], ...] or ["/path/to/features_0.npz"]
        else:
            ind_path_dict = {}

            for ind_path in inds_paths:
                if len(ind_path) > 2:
                    raise ArgumentError(
                        argument=None,
                        message="Too many arguments were given for atom features/descriptors or bond features. It should be either a two-tuple of molecule index and a path, or a single path (assumed to be the 0-th molecule).",
                    )

                if len(ind_path) == 1:
                    ind = 0
                    path = ind_path[0]
                else:
                    ind, path = ind_path

                if ind_path_dict.get(int(ind), None):
                    raise ArgumentError(
                        argument=None,
                        message=f"Duplicate atom features/descriptors or bond features given for molecule index {ind}",
                    )

                ind_path_dict[int(ind)] = Path(path)
=======
        if len(inds_paths) == 1:
            setattr(args, key, {0: Path(inds_paths[0])})
            continue

        if len(inds_paths) % 2 != 0:
            raise ArgumentError(
                argument=None,
                message=f"Invalid argument list for --{key.replace('_', '-')}. It should be either a series of two-tuples of molecule index and a path, or a single path (assumed to be the 0-th molecule). Got {inds_paths}.",
            )

        try:
            inds = [int(ind) for ind in inds_paths[::2]]
        except ValueError:
            raise ArgumentError(
                argument=None,
                message=f"Invalid argument list for --{key.replace('_', '-')}. It should be either a series of two-tuples of molecule index and a path, or a single path (assumed to be the 0-th molecule). Got {inds_paths}.",
            )
        paths = [Path(path) for path in inds_paths[1::2]]

        if len(set(inds)) != len(inds):
            raise ArgumentError(
                argument=None,
                message=f"Duplicate --{key.replace('_', '-')} received for one of the molecules. Got {inds_paths}.",
            )
>>>>>>> caa315c0

        setattr(args, key, {ind: path for ind, path in zip(inds, paths)})

    return args


def validate_common_args(args):
    pass


def find_models(model_paths: list[Path]):
    collected_model_paths = []

    for model_path in model_paths:
        if model_path.suffix in [".ckpt", ".pt"]:
            collected_model_paths.append(model_path)
        elif model_path.is_dir():
            collected_model_paths.extend(list(model_path.rglob("*.pt")))
        else:
            raise ArgumentError(
                argument=None,
                message=f"Expected a .ckpt or .pt file, or a directory. Got {model_path}",
            )

    return collected_model_paths<|MERGE_RESOLUTION|>--- conflicted
+++ resolved
@@ -167,37 +167,6 @@
         if not inds_paths:
             continue
 
-<<<<<<< HEAD
-        # If a config file is used, inds_paths looks like [["0"], ["/path/to/features_0.npz"], ...]
-        if len(inds_paths) != 1 and all(len(item) == 1 for item in inds_paths):
-            ind_path_dict = {
-                int(ind[0]): Path(path[0]) for ind, path in zip(inds_paths[::2], inds_paths[1::2])
-            }
-        # Otherwise [["0", "/path/to/features_0.npz"], ...] or ["/path/to/features_0.npz"]
-        else:
-            ind_path_dict = {}
-
-            for ind_path in inds_paths:
-                if len(ind_path) > 2:
-                    raise ArgumentError(
-                        argument=None,
-                        message="Too many arguments were given for atom features/descriptors or bond features. It should be either a two-tuple of molecule index and a path, or a single path (assumed to be the 0-th molecule).",
-                    )
-
-                if len(ind_path) == 1:
-                    ind = 0
-                    path = ind_path[0]
-                else:
-                    ind, path = ind_path
-
-                if ind_path_dict.get(int(ind), None):
-                    raise ArgumentError(
-                        argument=None,
-                        message=f"Duplicate atom features/descriptors or bond features given for molecule index {ind}",
-                    )
-
-                ind_path_dict[int(ind)] = Path(path)
-=======
         if len(inds_paths) == 1:
             setattr(args, key, {0: Path(inds_paths[0])})
             continue
@@ -222,7 +191,6 @@
                 argument=None,
                 message=f"Duplicate --{key.replace('_', '-')} received for one of the molecules. Got {inds_paths}.",
             )
->>>>>>> caa315c0
 
         setattr(args, key, {ind: path for ind, path in zip(inds, paths)})
 
