--- conflicted
+++ resolved
@@ -4,11 +4,8 @@
 from argparse import ArgumentParser, Namespace
 from copy import deepcopy
 from pathlib import Path
-<<<<<<< HEAD
 import numpy as np
 
-=======
->>>>>>> 2af3681e
 import torch
 from lightning import pytorch as pl
 from lightning.pytorch.callbacks import EarlyStopping
@@ -50,27 +47,15 @@
         "activation": tune.choice(categories=list(Activation.keys())),
         "aggregation": tune.choice(categories=list(AggregationRegistry.keys())),
         "aggregation_norm": tune.quniform(lower=1, upper=200, q=1),
-<<<<<<< HEAD
-        "batch_size": tune.loguniform(lower=16, upper=256, base=2),
-        "depth": tune.quniform(lower=2, upper=6, q=1),
-        "dropout": tune.choice([0.0] * 8 + list(np.arange(0.05, 0.45, 0.05))),
-        "ffn_hidden_dim": tune.quniform(lower=300, upper=2400, q=100),
-        "ffn_num_layers": tune.quniform(lower=1, upper=3, q=1),
-        "final_lr_ratio": tune.loguniform(lower=1e-4, upper=1),
-        "message_hidden_dim": tune.quniform(lower=300, upper=2400, q=100),
-        "init_lr_ratio": tune.loguniform(lower=1e-4, upper=1),
-        "max_lr": tune.loguniform(lower=1e-6, upper=1e-2),
-=======
         "batch_size": tune.choice([16, 32, 64, 128, 256]),
         "depth": tune.qrandint(lower=2, upper=6, q=1),
-        "dropout": tune.choice([tune.choice([0.0]), tune.quniform(lower=0.05, upper=0.4, q=0.05)]),
+        "dropout": tune.choice([0.0] * 8 + list(np.arange(0.05, 0.45, 0.05))),
         "ffn_hidden_dim": tune.qrandint(lower=300, upper=2400, q=100),
         "ffn_num_layers": tune.qrandint(lower=1, upper=3, q=1),
         "final_lr_ratio": tune.loguniform(lower=1e-2, upper=1),
         "message_hidden_dim": tune.qrandint(lower=300, upper=2400, q=100),
         "init_lr_ratio": tune.loguniform(lower=1e-2, upper=1),
         "max_lr": tune.loguniform(lower=1e-4, upper=1e-2),
->>>>>>> 2af3681e
         "warmup_epochs": None,
     }
 except ImportError:
