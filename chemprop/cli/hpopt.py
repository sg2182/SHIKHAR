from copy import deepcopy
import logging
from pathlib import Path
import shutil
import sys

from configargparse import ArgumentParser, Namespace
from lightning import pytorch as pl
from lightning.pytorch.callbacks import EarlyStopping
import numpy as np
import torch

from chemprop.cli.common import add_common_args, process_common_args, validate_common_args
from chemprop.cli.train import (
    TrainSubcommand,
    add_train_args,
    build_datasets,
    build_model,
    build_splits,
    normalize_inputs,
    process_train_args,
    save_config,
    validate_train_args,
)
from chemprop.cli.utils.command import Subcommand
from chemprop.data import build_dataloader
from chemprop.nn import AggregationRegistry, MetricRegistry
from chemprop.nn.transforms import UnscaleTransform
from chemprop.nn.utils import Activation

NO_RAY = False
DEFAULT_SEARCH_SPACE = {
    "activation": None,
    "aggregation": None,
    "aggregation_norm": None,
    "batch_size": None,
    "depth": None,
    "dropout": None,
    "ffn_hidden_dim": None,
    "ffn_num_layers": None,
    "final_lr_ratio": None,
    "message_hidden_dim": None,
    "init_lr_ratio": None,
    "max_lr": None,
    "warmup_epochs": None,
}

try:
    import ray
    from ray import tune
    from ray.train import CheckpointConfig, RunConfig, ScalingConfig
    from ray.train.lightning import (
        RayDDPStrategy,
        RayLightningEnvironment,
        RayTrainReportCallback,
        prepare_trainer,
    )
    from ray.train.torch import TorchTrainer
    from ray.tune.schedulers import ASHAScheduler, FIFOScheduler

    DEFAULT_SEARCH_SPACE = {
        "activation": tune.choice(categories=list(Activation.keys())),
        "aggregation": tune.choice(categories=list(AggregationRegistry.keys())),
        "aggregation_norm": tune.quniform(lower=1, upper=200, q=1),
        "batch_size": tune.choice([16, 32, 64, 128, 256]),
        "depth": tune.qrandint(lower=2, upper=6, q=1),
        "dropout": tune.choice([0.0] * 8 + list(np.arange(0.05, 0.45, 0.05))),
        "ffn_hidden_dim": tune.qrandint(lower=300, upper=2400, q=100),
        "ffn_num_layers": tune.qrandint(lower=1, upper=3, q=1),
        "final_lr_ratio": tune.loguniform(lower=1e-2, upper=1),
        "message_hidden_dim": tune.qrandint(lower=300, upper=2400, q=100),
        "init_lr_ratio": tune.loguniform(lower=1e-2, upper=1),
        "max_lr": tune.loguniform(lower=1e-4, upper=1e-2),
        "warmup_epochs": None,
    }
except ImportError:
    NO_RAY = True

NO_HYPEROPT = False
try:
    from ray.tune.search.hyperopt import HyperOptSearch
except ImportError:
    NO_HYPEROPT = True

NO_OPTUNA = False
try:
    from ray.tune.search.optuna import OptunaSearch
except ImportError:
    NO_OPTUNA = True


logger = logging.getLogger(__name__)

SEARCH_SPACE = DEFAULT_SEARCH_SPACE

SEARCH_PARAM_KEYWORDS_MAP = {
    "basic": ["depth", "ffn_num_layers", "dropout", "ffn_hidden_dim", "message_hidden_dim"],
    "learning_rate": ["max_lr", "init_lr_ratio", "final_lr_ratio", "warmup_epochs"],
    "all": list(DEFAULT_SEARCH_SPACE.keys()),
    "init_lr": ["init_lr_ratio"],
    "final_lr": ["final_lr_ratio"],
}


class HpoptSubcommand(Subcommand):
    COMMAND = "hpopt"
    HELP = "Perform hyperparameter optimization on the given task."

    @classmethod
    def add_args(cls, parser: ArgumentParser) -> ArgumentParser:
        parser = add_common_args(parser)
        parser = add_train_args(parser)
        return add_hpopt_args(parser)

    @classmethod
    def func(cls, args: Namespace):
        args = process_common_args(args)
        args = process_train_args(args)
        args = process_hpopt_args(args)
        validate_common_args(args)
        validate_train_args(args)
        main(args)


def add_hpopt_args(parser: ArgumentParser) -> ArgumentParser:
    hpopt_args = parser.add_argument_group("Chemprop hyperparameter optimization arguments")

    hpopt_args.add_argument(
        "--search-parameter-keywords",
        type=str,
        nargs="+",
        default=["basic"],
        help=f"""The model parameters over which to search for an optimal hyperparameter configuration. Some options are bundles of parameters or otherwise special parameter operations. Special keywords include:
        - ``basic``: Default set of hyperparameters for search (depth, ffn_num_layers, dropout, message_hidden_dim, and ffn_hidden_dim)
        - ``learning_rate``: Search for max_lr, init_lr_ratio, final_lr_ratio, and warmup_epochs. The search for init_lr and final_lr values are defined as fractions of the max_lr value. The search for warmup_epochs is as a fraction of the total epochs used.
        - ``all``: Include search for all 13 individual keyword options (including: activation, aggregation, aggregation_norm, and batch_size which aren't included in the other two keywords).
    Individual supported parameters:
        {list(DEFAULT_SEARCH_SPACE.keys())}
    """,
    )

    hpopt_args.add_argument(
        "--hpopt-save-dir",
        type=Path,
        help="Directory to save the hyperparameter optimization results",
    )

    raytune_args = parser.add_argument_group("Ray Tune arguments")

    raytune_args.add_argument(
        "--raytune-num-samples",
        type=int,
        default=10,
        help="Passed directly to Ray Tune ``TuneConfig`` to control number of trials to run",
    )

    raytune_args.add_argument(
        "--raytune-search-algorithm",
        choices=["random", "hyperopt", "optuna"],
        default="hyperopt",
        help="Passed to Ray Tune ``TuneConfig`` to control search algorithm",
    )

    raytune_args.add_argument(
        "--raytune-trial-scheduler",
        choices=["FIFO", "AsyncHyperBand"],
        default="FIFO",
        help="Passed to Ray Tune ``TuneConfig`` to control trial scheduler",
    )

    raytune_args.add_argument(
        "--raytune-num-workers",
        type=int,
        default=1,
        help="Passed directly to Ray Tune ``ScalingConfig`` to control number of workers to use",
    )

    raytune_args.add_argument(
        "--raytune-use-gpu",
        action="store_true",
        help="Passed directly to Ray Tune ``ScalingConfig`` to control whether to use GPUs",
    )

    raytune_args.add_argument(
        "--raytune-num-checkpoints-to-keep",
        type=int,
        default=1,
        help="Passed directly to Ray Tune ``CheckpointConfig`` to control number of checkpoints to keep",
    )

    raytune_args.add_argument(
        "--raytune-grace-period",
        type=int,
        default=10,
        help="Passed directly to Ray Tune ``ASHAScheduler`` to control grace period",
    )

    raytune_args.add_argument(
        "--raytune-reduction-factor",
        type=int,
        default=2,
        help="Passed directly to Ray Tune ``ASHAScheduler`` to control reduction factor",
    )

    raytune_args.add_argument(
        "--raytune-temp-dir", help="Passed directly to Ray Tune init to control temporary directory"
    )

    raytune_args.add_argument(
        "--raytune-num-cpus",
        type=int,
        help="Passed directly to Ray Tune init to control number of CPUs to use",
    )

    raytune_args.add_argument(
        "--raytune-num-gpus",
        type=int,
        help="Passed directly to Ray Tune init to control number of GPUs to use",
    )

    raytune_args.add_argument(
        "--raytune-max-concurrent-trials",
        type=int,
        help="Passed directly to Ray Tune TuneConfig to control maximum concurrent trials",
    )

    hyperopt_args = parser.add_argument_group("Hyperopt arguments")

    hyperopt_args.add_argument(
        "--hyperopt-n-initial-points",
        type=int,
        help="Passed directly to ``HyperOptSearch`` to control number of initial points to sample",
    )

    hyperopt_args.add_argument(
        "--hyperopt-random-state-seed",
        type=int,
        default=None,
        help="Passed directly to ``HyperOptSearch`` to control random state seed",
    )

    return parser


def process_hpopt_args(args: Namespace) -> Namespace:
    if args.hpopt_save_dir is None:
        args.hpopt_save_dir = Path(f"chemprop_hpopt/{args.data_path.stem}")

    args.hpopt_save_dir.mkdir(exist_ok=True, parents=True)

    search_parameters = set()

    available_search_parameters = list(SEARCH_SPACE.keys()) + list(SEARCH_PARAM_KEYWORDS_MAP.keys())

    for keyword in args.search_parameter_keywords:
        if keyword not in available_search_parameters:
            raise ValueError(
                f"Search parameter keyword: {keyword} not in available options: {available_search_parameters}."
            )

        search_parameters.update(
            SEARCH_PARAM_KEYWORDS_MAP[keyword]
            if keyword in SEARCH_PARAM_KEYWORDS_MAP
            else [keyword]
        )

    args.search_parameter_keywords = list(search_parameters)

    if not args.hyperopt_n_initial_points:
        args.hyperopt_n_initial_points = args.raytune_num_samples // 2

    return args


def build_search_space(search_parameters: list[str], train_epochs: int) -> dict:
    if "warmup_epochs" in search_parameters and SEARCH_SPACE.get("warmup_epochs", None) is None:
        assert (
            train_epochs >= 6
        ), "Training epochs must be at least 6 to perform hyperparameter optimization for warmup_epochs."
        SEARCH_SPACE["warmup_epochs"] = tune.qrandint(lower=1, upper=train_epochs // 2, q=1)

    return {param: SEARCH_SPACE[param] for param in search_parameters}


def update_args_with_config(args: Namespace, config: dict) -> Namespace:
    args = deepcopy(args)

    for key, value in config.items():
        match key:
            case "final_lr_ratio":
                setattr(args, "final_lr", value * config.get("max_lr", args.max_lr))

            case "init_lr_ratio":
                setattr(args, "init_lr", value * config.get("max_lr", args.max_lr))

            case _:
                assert key in args, f"Key: {key} not found in args."
                setattr(args, key, value)

    return args


def train_model(config, args, train_dset, val_dset, logger, output_transform, input_transforms):
    args = update_args_with_config(args, config)

    train_loader = build_dataloader(
        train_dset, args.batch_size, args.num_workers, seed=args.data_seed
    )
    val_loader = build_dataloader(val_dset, args.batch_size, args.num_workers, shuffle=False)

    seed = args.pytorch_seed if args.pytorch_seed is not None else torch.seed()

    torch.manual_seed(seed)

    model = build_model(args, train_loader.dataset, output_transform, input_transforms)
    logger.info(model)

    if args.tracking_metric == "val_loss":
<<<<<<< HEAD
        tracking_metric_class = model.criterion
    else:
        tracking_metric_class = MetricRegistry[args.tracking_metric]
        args.tracking_metric = "val/" + args.tracking_metric

    monitor_mode = "max" if tracking_metric_class.higher_is_better else "min"
    logger.debug(f"Evaluation metric: '{tracking_metric_class.alias}', mode: '{monitor_mode}'")
=======
        T_tracking_metric = model.criterion.__class__
    else:
        T_tracking_metric = MetricRegistry[args.tracking_metric]
        args.tracking_metric = "val/" + args.tracking_metric

    monitor_mode = "min" if T_tracking_metric.minimize else "max"
    logger.debug(f"Evaluation metric: '{T_tracking_metric.alias}', mode: '{monitor_mode}'")
>>>>>>> b73ddfd6

    patience = args.patience if args.patience is not None else args.epochs
    early_stopping = EarlyStopping(args.tracking_metric, patience=patience, mode=monitor_mode)

    trainer = pl.Trainer(
        accelerator=args.accelerator,
        devices=args.devices,
        max_epochs=args.epochs,
        gradient_clip_val=args.grad_clip,
        strategy=RayDDPStrategy(),
        callbacks=[RayTrainReportCallback(), early_stopping],
        plugins=[RayLightningEnvironment()],
        deterministic=args.pytorch_seed is not None,
    )
    trainer = prepare_trainer(trainer)
    trainer.fit(model, train_loader, val_loader)


def tune_model(
    args, train_dset, val_dset, logger, monitor_mode, output_transform, input_transforms
):
    match args.raytune_trial_scheduler:
        case "FIFO":
            scheduler = FIFOScheduler()
        case "AsyncHyperBand":
            scheduler = ASHAScheduler(
                max_t=args.epochs,
                grace_period=min(args.raytune_grace_period, args.epochs),
                reduction_factor=args.raytune_reduction_factor,
            )
        case _:
            raise ValueError(f"Invalid trial scheduler! got: {args.raytune_trial_scheduler}.")

    resources_per_worker = {}
    if args.raytune_num_cpus and args.raytune_max_concurrent_trials:
        resources_per_worker["CPU"] = args.raytune_num_cpus / args.raytune_max_concurrent_trials
    if args.raytune_num_gpus and args.raytune_max_concurrent_trials:
        resources_per_worker["GPU"] = args.raytune_num_gpus / args.raytune_max_concurrent_trials
    if not resources_per_worker:
        resources_per_worker = None

    if args.raytune_num_gpus:
        use_gpu = True
    else:
        use_gpu = args.raytune_use_gpu

    scaling_config = ScalingConfig(
        num_workers=args.raytune_num_workers,
        use_gpu=use_gpu,
        resources_per_worker=resources_per_worker,
        trainer_resources={"CPU": 0},
    )

    checkpoint_config = CheckpointConfig(
        num_to_keep=args.raytune_num_checkpoints_to_keep,
        checkpoint_score_attribute=args.tracking_metric,
        checkpoint_score_order=monitor_mode,
    )

    run_config = RunConfig(
        checkpoint_config=checkpoint_config,
        storage_path=args.hpopt_save_dir.absolute() / "ray_results",
    )

    ray_trainer = TorchTrainer(
        lambda config: train_model(
            config, args, train_dset, val_dset, logger, output_transform, input_transforms
        ),
        scaling_config=scaling_config,
        run_config=run_config,
    )

    match args.raytune_search_algorithm:
        case "random":
            search_alg = None
        case "hyperopt":
            if NO_HYPEROPT:
                raise ImportError(
                    "HyperOptSearch requires hyperopt to be installed. Use 'pip install -U hyperopt' to install or use 'pip install -e .[hpopt]' in chemprop folder if you installed from source to install all hpopt relevant packages."
                )

            search_alg = HyperOptSearch(
                n_initial_points=args.hyperopt_n_initial_points,
                random_state_seed=args.hyperopt_random_state_seed,
            )
        case "optuna":
            if NO_OPTUNA:
                raise ImportError(
                    "OptunaSearch requires optuna to be installed. Use 'pip install -U optuna' to install or use 'pip install -e .[hpopt]' in chemprop folder if you installed from source to install all hpopt relevant packages."
                )

            search_alg = OptunaSearch()

    tune_config = tune.TuneConfig(
        metric=args.tracking_metric,
        mode=monitor_mode,
        num_samples=args.raytune_num_samples,
        scheduler=scheduler,
        search_alg=search_alg,
        trial_dirname_creator=lambda trial: str(trial.trial_id),
    )

    tuner = tune.Tuner(
        ray_trainer,
        param_space={
            "train_loop_config": build_search_space(args.search_parameter_keywords, args.epochs)
        },
        tune_config=tune_config,
    )

    return tuner.fit()


def main(args: Namespace):
    if NO_RAY:
        raise ImportError(
            "Ray Tune requires ray to be installed. If you installed Chemprop from PyPI, make sure that your Python version is 3.11 and use 'pip install -U ray[tune]' to install ray. If you installed from source, use 'pip install -e .[hpopt]' in Chemprop folder to install all hpopt relevant packages."
        )

    if not ray.is_initialized():
        try:
            ray.init(
                _temp_dir=args.raytune_temp_dir,
                num_cpus=args.raytune_num_cpus,
                num_gpus=args.raytune_num_gpus,
            )
        except OSError as e:
            if "AF_UNIX path length cannot exceed 107 bytes" in str(e):
                raise OSError(
                    f"Ray Tune fails due to: {e}. This can sometimes be solved by providing a temporary directory, num_cpus, and num_gpus to Ray Tune via the CLI: --raytune-temp-dir <absolute_path> --raytune-num-cpus <int> --raytune-num-gpus <int>."
                )
            else:
                raise e
    else:
        logger.info("Ray is already initialized.")

    format_kwargs = dict(
        no_header_row=args.no_header_row,
        smiles_cols=args.smiles_columns,
        rxn_cols=args.reaction_columns,
        target_cols=args.target_columns,
        ignore_cols=args.ignore_columns,
        splits_col=args.splits_column,
        weight_col=args.weight_column,
        bounded=args.loss_function is not None and "bounded" in args.loss_function,
    )

    featurization_kwargs = dict(
        molecule_featurizers=args.molecule_featurizers, keep_h=args.keep_h, add_h=args.add_h
    )

    train_data, val_data, test_data = build_splits(args, format_kwargs, featurization_kwargs)
    train_dset, val_dset, test_dset = build_datasets(args, train_data[0], val_data[0], test_data[0])

    input_transforms = normalize_inputs(train_dset, val_dset, args)

    if "regression" in args.task_type:
        output_scaler = train_dset.normalize_targets()
        val_dset.normalize_targets(output_scaler)
        logger.info(f"Train data: mean = {output_scaler.mean_} | std = {output_scaler.scale_}")
        output_transform = UnscaleTransform.from_standard_scaler(output_scaler)
    else:
        output_transform = None

    train_loader = build_dataloader(
        train_dset, args.batch_size, args.num_workers, seed=args.data_seed
    )

    model = build_model(args, train_loader.dataset, output_transform, input_transforms)
    monitor_mode = "max" if model.metrics[0].higher_is_better else "min"

    results = tune_model(
        args, train_dset, val_dset, logger, monitor_mode, output_transform, input_transforms
    )

    best_result = results.get_best_result()
    best_config = best_result.config["train_loop_config"]
    best_checkpoint_path = Path(best_result.checkpoint.path) / "checkpoint.ckpt"

    best_config_save_path = args.hpopt_save_dir / "best_config.toml"
    best_checkpoint_save_path = args.hpopt_save_dir / "best_checkpoint.ckpt"
    all_progress_save_path = args.hpopt_save_dir / "all_progress.csv"

    logger.info(f"Best hyperparameters saved to: '{best_config_save_path}'")

    args = update_args_with_config(args, best_config)

    args = TrainSubcommand.parser.parse_known_args(namespace=args)[0]
    save_config(TrainSubcommand.parser, args, best_config_save_path)

    logger.info(
        f"Best hyperparameter configuration checkpoint saved to '{best_checkpoint_save_path}'"
    )

    shutil.copyfile(best_checkpoint_path, best_checkpoint_save_path)

    logger.info(f"Hyperparameter optimization results saved to '{all_progress_save_path}'")

    result_df = results.get_dataframe()

    result_df.to_csv(all_progress_save_path, index=False)

    ray.shutdown()


if __name__ == "__main__":
    parser = ArgumentParser()
    parser = HpoptSubcommand.add_args(parser)

    logging.basicConfig(stream=sys.stdout, level=logging.DEBUG, force=True)
    args = parser.parse_args()
    HpoptSubcommand.func(args)<|MERGE_RESOLUTION|>--- conflicted
+++ resolved
@@ -316,23 +316,13 @@
     logger.info(model)
 
     if args.tracking_metric == "val_loss":
-<<<<<<< HEAD
-        tracking_metric_class = model.criterion
-    else:
-        tracking_metric_class = MetricRegistry[args.tracking_metric]
-        args.tracking_metric = "val/" + args.tracking_metric
-
-    monitor_mode = "max" if tracking_metric_class.higher_is_better else "min"
-    logger.debug(f"Evaluation metric: '{tracking_metric_class.alias}', mode: '{monitor_mode}'")
-=======
         T_tracking_metric = model.criterion.__class__
     else:
         T_tracking_metric = MetricRegistry[args.tracking_metric]
         args.tracking_metric = "val/" + args.tracking_metric
 
-    monitor_mode = "min" if T_tracking_metric.minimize else "max"
+    monitor_mode = "max" if T_tracking_metric.higher_is_better else "min"
     logger.debug(f"Evaluation metric: '{T_tracking_metric.alias}', mode: '{monitor_mode}'")
->>>>>>> b73ddfd6
 
     patience = args.patience if args.patience is not None else args.epochs
     early_stopping = EarlyStopping(args.tracking_metric, patience=patience, mode=monitor_mode)
