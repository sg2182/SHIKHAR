import logging
from os import PathLike
from typing import Literal, Mapping, Sequence

import numpy as np
import pandas as pd
from rdkit.Chem.rdchem import RWMol
from torch import nn

from chemprop.data.datapoints import (
<<<<<<< HEAD
    MolAtomBondDatapoint,
    MoleculeDatapoint,
    PolymerDatapoint,
    ReactionDatapoint,
)
from chemprop.data.datasets import (
    MolAtomBondDataset,
    MoleculeDataset,
    PolymerDataset,
=======
    LazyMoleculeDatapoint,
    MolAtomBondDatapoint,
    MoleculeDatapoint,
    ReactionDatapoint,
)
from chemprop.data.datasets import (
    CuikmolmakerDataset,
    MolAtomBondDataset,
    MoleculeDataset,
>>>>>>> 88c8f8a8
    ReactionDataset,
)
from chemprop.featurizers.atom import get_multi_hot_atom_featurizer
from chemprop.featurizers.bond import MultiHotBondFeaturizer, RIGRBondFeaturizer
from chemprop.featurizers.molecule import MoleculeFeaturizerRegistry
from chemprop.featurizers.molgraph import (
    CondensedGraphOfReactionFeaturizer,
<<<<<<< HEAD
    PolymerMolGraphFeaturizer,
=======
    CuikmolmakerMolGraphFeaturizer,
>>>>>>> 88c8f8a8
    RxnMode,
    SimpleMoleculeMolGraphFeaturizer,
)
from chemprop.utils import make_mol, make_polymer_mol, remove_wildcard_atoms

logger = logging.getLogger(__name__)


def parse_csv(
    path: PathLike,
    smiles_cols: Sequence[str] | None,
    polymer_cols: Sequence[str] | None,
    rxn_cols: Sequence[str] | None,
    target_cols: Sequence[str] | None,
    ignore_cols: Sequence[str] | None,
    splits_col: str | None,
    weight_col: str | None,
    bounded: bool = False,
    no_header_row: bool = False,
):
    df = pd.read_csv(path, header=None if no_header_row else "infer", index_col=False)

    input_cols = []
    if smiles_cols is not None:
        smiss = df[smiles_cols].T.values.tolist()
        input_cols.append([*smiles_cols])
    else:
        smiss = None
    if polymer_cols is not None:
        polyss = df[polymer_cols].T.values.tolist()
        input_cols.append([*polymer_cols])
    else:
        polyss = None
    if rxn_cols is not None:
        rxnss = df[rxn_cols].T.values.tolist()
        input_cols.append([*rxn_cols])
    else:
        rxnss = None
    if smiss is None and polyss is None and rxnss is None:
        smiss = df.iloc[:, [0]].T.values.tolist()
        input_cols.append(df.columns[0])

    if target_cols is None:
        target_cols = list(
            column
            for column in df.columns
            if column
            not in set(  # if splits or weight is None, df.columns will never have None
                input_cols + (ignore_cols or []) + [splits_col] + [weight_col]
            )
        )

    Y = df[target_cols]
    weights = None if weight_col is None else df[weight_col].to_numpy(np.single)

    if bounded:
        Y = Y.astype(str)
        lt_mask = Y.applymap(lambda x: "<" in x).to_numpy()
        gt_mask = Y.applymap(lambda x: ">" in x).to_numpy()
        Y = Y.applymap(lambda x: x.strip("<").strip(">")).to_numpy(np.single)
    else:
        Y = Y.to_numpy(np.single)
        lt_mask = None
        gt_mask = None

    return smiss, polyss, rxnss, Y, weights, lt_mask, gt_mask


def get_column_names(
    path: PathLike,
    smiles_cols: Sequence[str] | None,
    polymer_cols: Sequence[str] | None,
    rxn_cols: Sequence[str] | None,
    target_cols: Sequence[str] | None,
    ignore_cols: Sequence[str] | None,
    splits_col: str | None,
    weight_col: str | None,
    no_header_row: bool = False,
) -> tuple[list[str], list[str]]:
    df_cols = pd.read_csv(path, index_col=False, nrows=0).columns.tolist()

    if no_header_row:
        return ["SMILES"], ["pred_" + str(i) for i in range((len(df_cols) - 1))]

    input_cols = (smiles_cols or []) + (polymer_cols or []) + (rxn_cols or [])

    if len(input_cols) == 0:
        input_cols = [df_cols[0]]

    if target_cols is None:
        target_cols = list(
            column
            for column in df_cols
            if column
            not in set(
                input_cols + (ignore_cols or []) + ([splits_col] or []) + ([weight_col] or [])
            )
        )

    return input_cols, target_cols


def make_datapoints(
    smiss: list[list[str]] | None,
    polyss: list[list[str]] | None,
    rxnss: list[list[str]] | None,
    Y: np.ndarray,
    weights: np.ndarray | None,
    lt_mask: np.ndarray | None,
    gt_mask: np.ndarray | None,
    X_d: np.ndarray | None,
    V_fss: list[list[np.ndarray] | list[None]] | None,
    E_fss: list[list[np.ndarray] | list[None]] | None,
    V_dss: list[list[np.ndarray] | list[None]] | None,
    molecule_featurizers: list[str] | None,
    keep_h: bool,
    add_h: bool,
    ignore_stereo: bool,
    reorder_atoms: bool,
<<<<<<< HEAD
) -> tuple[
    list[list[MoleculeDatapoint]], list[list[PolymerDatapoint]], list[list[ReactionDatapoint]]
]:
    """Make the :class:`MoleculeDatapoint`s, :class: `PolymerDatapoint`s and :class:`ReactionDatapoint`s for a given
=======
    use_cuikmolmaker_featurization: bool,
) -> tuple[list[list[MoleculeDatapoint | LazyMoleculeDatapoint]], list[list[ReactionDatapoint]]]:
    """Make the :class:`MoleculeDatapoint`s and :class:`ReactionDatapoint`s for a given
>>>>>>> 88c8f8a8
    dataset.

    Parameters
    ----------
    smiss : list[list[str]] | None
        a list of ``j`` lists of ``n`` SMILES strings, where ``j`` is the number of molecules per
        datapoint and ``n`` is the number of datapoints. If ``None``, the corresponding list of
        :class:`MoleculeDatapoint`\s will be empty.
    polyss : list[list[str]] | None
        a list of ``j`` lists of ``n`` polymer SMILES strings, where ``j`` is the number of polymers per datapoint
        and ``n`` is the number of datapoints. If ``None``, the corresponding list of :class:
        `PolymerDatapoint`\s will be empty.
    rxnss : list[list[str]] | None
        a list of ``k`` lists of ``n`` reaction SMILES strings, where ``k`` is the number of
        reactions per datapoint. If ``None``, the corresponding list of :class:`ReactionDatapoint`\s
        will be empty.
    Y : np.ndarray
        the target values of shape ``n x m``, where ``m`` is the number of targets
    weights : np.ndarray | None
        the weights of the datapoints to use in the loss function of shape ``n``. If ``None``,
        the weights all default to 1.
    lt_mask : np.ndarray | None
        a boolean mask of shape ``n x m`` indicating whether the targets are less than inequality
        targets. If ``None``, ``lt_mask`` for all datapoints will be ``None``.
    gt_mask : np.ndarray | None
        a boolean mask of shape ``n x m`` indicating whether the targets are greater than inequality
        targets. If ``None``, ``gt_mask`` for all datapoints will be ``None``.
    X_d : np.ndarray | None
        the extra descriptors of shape ``n x p``, where ``p`` is the number of extra descriptors. If
        ``None``, ``x_d`` for all datapoints will be ``None``.
    V_fss : list[list[np.ndarray] | list[None]] | None
        a list of ``j`` lists of ``n`` np.ndarrays each of shape ``v_jn x q_j``, where ``v_jn`` is
        the number of atoms in the j-th molecule of the n-th datapoint and ``q_j`` is the number of
        extra atom features used for the j-th molecules. Any of the ``j`` lists can be a list of
        None values if the corresponding component does not use extra atom features. If ``None``,
        ``V_f`` for all datapoints will be ``None``.
    E_fss : list[list[np.ndarray] | list[None]] | None
        a list of ``j`` lists of ``n`` np.ndarrays each of shape ``e_jn x r_j``, where ``e_jn`` is
        the number of bonds in the j-th molecule of the n-th datapoint and ``r_j`` is the number of
        extra bond features used for the j-th molecules. Any of the ``j`` lists can be a list of
        None values if the corresponding component does not use extra bond features. If ``None``,
        ``E_f`` for all datapoints will be ``None``.
    V_dss : list[list[np.ndarray] | list[None]] | None
        a list of ``j`` lists of ``n`` np.ndarrays each of shape ``v_jn x s_j``, where ``s_j`` is
        the number of extra atom descriptors used for the j-th molecules. Any of the ``j`` lists can
        be a list of None values if the corresponding component does not use extra atom features. If
        ``None``, ``V_d`` for all datapoints will be ``None``.
    molecule_featurizers : list[str] | None
        a list of molecule featurizer names to generate additional molecule features to use as extra
        descriptors. If there are multiple molecules per datapoint, the featurizers will be applied
        to each molecule and concatenated. Note that a :code:`ReactionDatapoint` has two
        RDKit :class:`~rdkit.Chem.Mol` objects, reactant(s) and product(s). Each
        ``molecule_featurizer`` will be applied to both of these objects.
    keep_h : bool
        whether to keep hydrogen atoms
    add_h : bool
        whether to add hydrogen atoms
    ignore_stereo : bool
        whether to ignore stereo information

    Returns
    -------
    list[list[MoleculeDatapoint]]
        a list of ``j`` lists of ``n`` :class:`MoleculeDatapoint`\s
    list[list[PolymerDatapoint]]
        a list of ``j`` lists of ``n`` :class:`PolymerDatapoint`\s
    list[list[ReactionDatapoint]]
        a list of ``k`` lists of ``n`` :class:`ReactionDatapoint`\s
    .. note::
        either ``j`` or ``k`` may be 0, in which case the corresponding list will be empty.

    Raises
    ------
    ValueError
        if both ``smiss``, ``polyss`` and ``rxnss`` are ``None``.
        if ``smiss``, ``polyss`` and ``rxnss`` are all given and have different lengths.
    """
    match (smiss, polyss, rxnss):
        case [None, None, None]:
            raise ValueError("args 'smiss', 'polyss' and 'rnxss' were all `None`!")
        case [_, None, None]:
            N = len(smiss[0])
            polyss = []
            rxnss = []
        case [None, _, None]:
            N = len(polyss[0])
            smiss = []
            rxnss = []
        case [None, None, _]:
            N = len(rxnss[0])
            smiss = []
            polyss = []
        case [_, _, None]:
            rxnss = []
            if len(smiss[0]) != len(polyss[0]):
                raise ValueError(
                    f"args 'smiss' and 'polyss' must have same length! got {len(smiss[0])} and {len(polyss[0])}"
                )
            N = len(smiss[0])
        case [_, None, _]:
            polyss = []
            if len(smiss[0]) != len(rxnss[0]):
                raise ValueError(
                    f"args 'smiss' and 'rxnss' must have same length! got {len(smiss[0])} and {len(rxnss[0])}"
                )
            N = len(smiss[0])
        case [None, _, _]:
            smiss = []
            if len(polyss[0]) != len(rxnss[0]):
                raise ValueError(
                    f"args 'polyss' and 'rxnss' must have same length! got {len(polyss[0])} and {len(rxnss[0])}"
                )
            N = len(rxnss[0])
        case _:
            if len(smiss[0]) != len(rxnss[0]) and len(smiss[0]) != len(polyss[0]):
                raise ValueError(
                    f"args 'smiss', 'polyss' and 'rxnss' must have same length! got {len(smiss[0])}, {len(polyss[0])} and {len(rxnss[0])}"
                )
            N = len(smiss[0])

    weights = np.ones(N, dtype=np.single) if weights is None else weights
    gt_mask = [None] * N if gt_mask is None else gt_mask
    lt_mask = [None] * N if lt_mask is None else lt_mask
    n_mols = len(smiss) if smiss else 0
    V_fss = [[None] * N] * n_mols if V_fss is None else V_fss
    E_fss = [[None] * N] * n_mols if E_fss is None else E_fss
    V_dss = [[None] * N] * n_mols if V_dss is None else V_dss
    # if X_d is None and molecule_featurizers is None:
    #     X_d = [None] * N

    if use_cuikmolmaker_featurization:
        # Form `LazyMoleculeDatapoint`s first and then compute and add molecule features
        mol_data = [
            [
                LazyMoleculeDatapoint(
                    smiles=smiss[smi_idx][i],
                    _keep_h=keep_h,
                    _add_h=add_h,
                    _ignore_stereo=ignore_stereo,
                    _reorder_atoms=reorder_atoms,
                    name=smis[i],
                    y=Y[i],
                    weight=weights[i],
                    gt_mask=gt_mask[i],
                    lt_mask=lt_mask[i],
                    # x_d=X_d[i],
                    x_phase=None,
                    V_f=V_fss[smi_idx][i],
                    E_f=E_fss[smi_idx][i],
                    V_d=V_dss[smi_idx][i],
                )
                for i in range(N)
            ]
            for smi_idx, smis in enumerate(smiss)
        ]
<<<<<<< HEAD
        n_mols = len(smiss)
    if len(polyss) > 0:
        poly_molss = [
            [
                make_polymer_mol(
                    smi.split("|")[0],
                    keep_h,
                    add_h,
                    ignore_stereo=ignore_stereo,
                    reorder_atoms=reorder_atoms,
                )
                for smi in smis
            ]
            for smis in polyss
        ]
        n_mols = len(polyss)
=======
        if X_d is None and molecule_featurizers is None:
            X_d = [None] * N
        elif molecule_featurizers is None:
            pass
        else:
            if len(smiss) > 0:
                molecule_featurizers_fns = [
                    MoleculeFeaturizerRegistry[mf]() for mf in molecule_featurizers
                ]

                if len(smiss) > 0:
                    mol_descriptors = np.hstack(
                        [
                            np.vstack(
                                [
                                    np.hstack([mf(mol_dp.mol) for mf in molecule_featurizers_fns])
                                    for mol_dp in mol_dp_list
                                ]
                            )
                            for mol_dp_list in mol_data
                        ]
                    )
                    if X_d is None:
                        X_d = mol_descriptors
                    else:
                        X_d = np.hstack([X_d, mol_descriptors])

                [
                    setattr(mol_data[mol_idx][i], "x_d", X_d[i])
                    for mol_idx, _ in enumerate(smiss)
                    for i in range(N)
                ]
    else:
        # Compute molecule features first and then form `MoleculeDatapoint`s
        if len(smiss) > 0:
            molss = [
                [make_mol(smi, keep_h, add_h, ignore_stereo, reorder_atoms) for smi in smis]
                for smis in smiss
            ]
        if X_d is None and molecule_featurizers is None:
            X_d = [None] * N
        elif molecule_featurizers is None:
            pass
        else:
            molecule_featurizers_fns = [
                MoleculeFeaturizerRegistry[mf]() for mf in molecule_featurizers
            ]

            if len(smiss) > 0:
                mol_descriptors = np.hstack(
                    [
                        np.vstack(
                            [
                                np.hstack([mf(mol) for mf in molecule_featurizers_fns])
                                for mol in mols
                            ]
                        )
                        for mols in molss
                    ]
                )
                if X_d is None:
                    X_d = mol_descriptors
                else:
                    X_d = np.hstack([X_d, mol_descriptors])
        mol_data = [
            [
                MoleculeDatapoint(
                    mol=molss[mol_idx][i],
                    name=smis[i],
                    y=Y[i],
                    weight=weights[i],
                    gt_mask=gt_mask[i],
                    lt_mask=lt_mask[i],
                    x_d=X_d[i],
                    x_phase=None,
                    V_f=V_fss[mol_idx][i],
                    E_f=E_fss[mol_idx][i],
                    V_d=V_dss[mol_idx][i],
                )
                for i in range(N)
            ]
            for mol_idx, smis in enumerate(smiss)
        ]

>>>>>>> 88c8f8a8
    if len(rxnss) > 0:
        rctss = [
            [
                make_mol(
                    f"{rct_smi}.{agt_smi}" if agt_smi else rct_smi,
                    keep_h,
                    add_h,
                    ignore_stereo,
                    reorder_atoms,
                )
                for rct_smi, agt_smi, _ in (rxn.split(">") for rxn in rxns)
            ]
            for rxns in rxnss
        ]
        pdtss = [
            [
                make_mol(pdt_smi, keep_h, add_h, ignore_stereo, reorder_atoms)
                for _, _, pdt_smi in (rxn.split(">") for rxn in rxns)
            ]
            for rxns in rxnss
        ]

<<<<<<< HEAD
    weights = np.ones(N, dtype=np.single) if weights is None else weights
    gt_mask = [None] * N if gt_mask is None else gt_mask
    lt_mask = [None] * N if lt_mask is None else lt_mask

    if len(smiss) == 0 and len(polyss) == 0:
        n_mols = 0

    V_fss = [[None] * N] * n_mols if V_fss is None else V_fss
    E_fss = [[None] * N] * n_mols if E_fss is None else E_fss
    V_dss = [[None] * N] * n_mols if V_dss is None else V_dss

    if X_d is None and molecule_featurizers is None:
        X_d = [None] * N
    elif molecule_featurizers is None:
        pass
    else:
        molecule_featurizers = [MoleculeFeaturizerRegistry[mf]() for mf in molecule_featurizers]

        if len(smiss) > 0:
            mol_descriptors = np.hstack(
                [
                    np.vstack([np.hstack([mf(mol) for mf in molecule_featurizers]) for mol in mols])
                    for mols in molss
                ]
            )
            if X_d is None:
                X_d = mol_descriptors
            else:
                X_d = np.hstack([X_d, mol_descriptors])

        if len(polyss) > 0:
            poly_descriptors = np.hstack(
                [
                    np.vstack(
                        [
                            np.hstack(
                                [
                                    mf(remove_wildcard_atoms(RWMol(poly)))
                                    for mf in molecule_featurizers
                                ]
                            )
                            for poly in poly_mols
                        ]
                    )
                    for poly_mols in poly_molss
                ]
            )
            if X_d is None:
                X_d = poly_descriptors
            else:
                X_d = np.hstack([X_d, poly_descriptors])

        if len(rxnss) > 0:
            rct_pdt_descriptors = np.hstack(
                [
                    np.vstack(
                        [
                            np.hstack(
                                [mf(mol) for mf in molecule_featurizers for mol in (rct, pdt)]
                            )
                            for rct, pdt in zip(rcts, pdts)
                        ]
                    )
                    for rcts, pdts in zip(rctss, pdtss)
                ]
            )
            if X_d is None:
                X_d = rct_pdt_descriptors
            else:
                X_d = np.hstack([X_d, rct_pdt_descriptors])

    mol_data = [
        [
            MoleculeDatapoint(
                mol=molss[mol_idx][i],
                name=smis[i],
                y=Y[i],
                weight=weights[i],
                gt_mask=gt_mask[i],
                lt_mask=lt_mask[i],
                x_d=X_d[i],
                x_phase=None,
                V_f=V_fss[mol_idx][i],
                E_f=E_fss[mol_idx][i],
                V_d=V_dss[mol_idx][i],
            )
            for i in range(N)
        ]
        for mol_idx, smis in enumerate(smiss)
    ]

    poly_data = [
        [
            PolymerDatapoint(
                mol=None,
                name=polys[i],
                weight=weights[i],
                gt_mask=gt_mask[i],
                lt_mask=lt_mask[i],
                x_d=X_d[i],
                x_phase=None,
                V_f=V_fss[poly_idx][i],
                E_f=E_fss[poly_idx][i],
                V_d=V_dss[poly_idx][i],
            ).from_smi(smi=polys[i], y=Y[i])
            for i in range(N)
        ]
        for poly_idx, polys in enumerate(polyss)
    ]

=======
        if molecule_featurizers is not None:
            molecule_featurizers_fns = [
                MoleculeFeaturizerRegistry[mf]() for mf in molecule_featurizers
            ]
            if len(rxnss) > 0:
                rct_pdt_descriptors = np.hstack(
                    [
                        np.vstack(
                            [
                                np.hstack(
                                    [
                                        mf(mol)
                                        for mf in molecule_featurizers_fns
                                        for mol in (rct, pdt)
                                    ]
                                )
                                for rct, pdt in zip(rcts, pdts)
                            ]
                        )
                        for rcts, pdts in zip(rctss, pdtss)
                    ]
                )
                if X_d is None:
                    X_d = rct_pdt_descriptors
                else:
                    X_d = np.hstack([X_d, rct_pdt_descriptors])

>>>>>>> 88c8f8a8
    rxn_data = [
        [
            ReactionDatapoint(
                rct=rctss[rxn_idx][i],
                pdt=pdtss[rxn_idx][i],
                name=rxns[i],
                y=Y[i],
                weight=weights[i],
                gt_mask=gt_mask[i],
                lt_mask=lt_mask[i],
                x_d=X_d[i],
                x_phase=None,
            )
            for i in range(N)
        ]
        for rxn_idx, rxns in enumerate(rxnss)
    ]

    return mol_data, poly_data, rxn_data


def build_data_from_files(
    p_data: PathLike,
    no_header_row: bool,
    smiles_cols: Sequence[str] | None,
    polymer_cols: Sequence[str] | None,
    rxn_cols: Sequence[str] | None,
    target_cols: Sequence[str] | None,
    ignore_cols: Sequence[str] | None,
    splits_col: str | None,
    weight_col: str | None,
    bounded: bool,
    p_descriptors: PathLike,
    p_atom_feats: dict[int, PathLike],
    p_bond_feats: dict[int, PathLike],
    p_atom_descs: dict[int, PathLike],
    **featurization_kwargs: Mapping,
) -> list[list[MoleculeDatapoint] | list[PolymerDatapoint] | list[ReactionDatapoint]]:
    smiss, polyss, rxnss, Y, weights, lt_mask, gt_mask = parse_csv(
        p_data,
        smiles_cols,
        polymer_cols,
        rxn_cols,
        target_cols,
        ignore_cols,
        splits_col,
        weight_col,
        bounded,
        no_header_row,
    )
    n_molecules = len(smiss) if smiss is not None else 0
    n_datapoints = len(Y)

    X_ds = load_input_feats_and_descs(p_descriptors, None, None, feat_desc="X_d")
    V_fss = load_input_feats_and_descs(p_atom_feats, n_molecules, n_datapoints, feat_desc="V_f")
    E_fss = load_input_feats_and_descs(p_bond_feats, n_molecules, n_datapoints, feat_desc="E_f")
    V_dss = load_input_feats_and_descs(p_atom_descs, n_molecules, n_datapoints, feat_desc="V_d")

    mol_data, poly_data, rxn_data = make_datapoints(
        smiss,
        polyss,
        rxnss,
        Y,
        weights,
        lt_mask,
        gt_mask,
        X_ds,
        V_fss,
        E_fss,
        V_dss,
        **featurization_kwargs,
    )

    return mol_data + poly_data + rxn_data


def load_input_feats_and_descs(
    paths: dict[int, PathLike] | PathLike,
    n_molecules: int | None,
    n_datapoints: int | None,
    feat_desc: str,
):
    if paths is None:
        return None

    match feat_desc:
        case "X_d":
            path = paths
            loaded_feature = np.load(path)
            features = loaded_feature["arr_0"]

        case _:
            for index in paths:
                if index >= n_molecules:
                    raise ValueError(
                        f"For {n_molecules} molecules, atom/bond features/descriptors can only be "
                        f"specified for indices 0-{n_molecules - 1}! Got index {index}."
                    )

            features = []
            for idx in range(n_molecules):
                path = paths.get(idx, None)

                if path is not None:
                    loaded_feature = np.load(path)
                    loaded_feature = [
                        loaded_feature[f"arr_{i}"] for i in range(len(loaded_feature))
                    ]
                else:
                    loaded_feature = [None] * n_datapoints

                features.append(loaded_feature)
    return features


def make_dataset(
    data: Sequence[MoleculeDatapoint]
    | Sequence[MolAtomBondDatapoint]
    | Sequence[PolymerDatapoint]
    | Sequence[ReactionDatapoint],
    reaction_mode: Literal[*tuple(RxnMode.keys())] = "REAC_DIFF",
    multi_hot_atom_featurizer_mode: Literal["V1", "V2", "ORGANIC", "RIGR"] = "V2",
<<<<<<< HEAD
) -> MoleculeDataset | MolAtomBondDataset | PolymerDataset | ReactionDataset:
=======
    cuikmolmaker_featurization: bool = False,
) -> MoleculeDataset | CuikmolmakerDataset | MolAtomBondDataset | ReactionDataset:
>>>>>>> 88c8f8a8
    atom_featurizer = get_multi_hot_atom_featurizer(multi_hot_atom_featurizer_mode)
    match multi_hot_atom_featurizer_mode:
        case "RIGR":
            bond_featurizer = RIGRBondFeaturizer()
        case "V1" | "V2" | "ORGANIC":
            bond_featurizer = MultiHotBondFeaturizer()
        case _:
            raise TypeError(
                f"Unsupported atom featurizer mode '{multi_hot_atom_featurizer_mode=}'!"
            )

    if isinstance(data[0], MolAtomBondDatapoint):
        extra_atom_fdim = data[0].V_f.shape[1] if data[0].V_f is not None else 0
        extra_bond_fdim = data[0].E_f.shape[1] if data[0].E_f is not None else 0
        featurizer = SimpleMoleculeMolGraphFeaturizer(
            atom_featurizer=atom_featurizer,
            bond_featurizer=bond_featurizer,
            extra_atom_fdim=extra_atom_fdim,
            extra_bond_fdim=extra_bond_fdim,
        )
        return MolAtomBondDataset(data, featurizer)

    if isinstance(data[0], MoleculeDatapoint) or isinstance(data[0], LazyMoleculeDatapoint):
        if cuikmolmaker_featurization:
            add_h = data[0]._add_h
            featurizer = CuikmolmakerMolGraphFeaturizer(
                atom_featurizer=atom_featurizer,
                bond_featurizer=bond_featurizer,
                atom_featurizer_mode=multi_hot_atom_featurizer_mode,
                add_h=add_h,
            )
            return CuikmolmakerDataset(data, featurizer)

        extra_atom_fdim = data[0].V_f.shape[1] if data[0].V_f is not None else 0
        extra_bond_fdim = data[0].E_f.shape[1] if data[0].E_f is not None else 0
        featurizer = SimpleMoleculeMolGraphFeaturizer(
            atom_featurizer=atom_featurizer,
            bond_featurizer=bond_featurizer,
            extra_atom_fdim=extra_atom_fdim,
            extra_bond_fdim=extra_bond_fdim,
        )
        return MoleculeDataset(data, featurizer)

    elif isinstance(data[0], PolymerDatapoint):
        extra_atom_fdim = data[0].V_f.shape[1] if data[0].V_f is not None else 0
        extra_bond_fdim = data[0].E_f.shape[1] if data[0].E_f is not None else 0
        featurizer = PolymerMolGraphFeaturizer(
            atom_featurizer=atom_featurizer,
            bond_featurizer=bond_featurizer,
            extra_atom_fdim=extra_atom_fdim,
            extra_bond_fdim=extra_bond_fdim,
        )
        return PolymerDataset(data, featurizer)

    featurizer = CondensedGraphOfReactionFeaturizer(
        mode_=reaction_mode, atom_featurizer=atom_featurizer, bond_featurizer=bond_featurizer
    )

    return ReactionDataset(data, featurizer)


def parse_indices(idxs):
    """Parses a string of indices into a list of integers. e.g. '0,1,2-4' -> [0, 1, 2, 3, 4]"""
    if isinstance(idxs, str):
        indices = []
        for idx in idxs.split(","):
            if "-" in idx:
                start, end = map(int, idx.split("-"))
                indices.extend(range(start, end + 1))
            else:
                indices.append(int(idx))
        return indices
    return idxs


def parse_activation(cls: type[nn.Module], arguments: list | None) -> nn.Module:
    """Parse arguments and instantiate an activation function"""
    posargs, kwargs = [], {}
    if arguments is not None:
        for item in arguments:
            if isinstance(item, dict):
                kwargs.update(item)
            else:
                posargs.append(item)
    return cls(*posargs, **kwargs)<|MERGE_RESOLUTION|>--- conflicted
+++ resolved
@@ -8,27 +8,17 @@
 from torch import nn
 
 from chemprop.data.datapoints import (
-<<<<<<< HEAD
+    LazyMoleculeDatapoint,
     MolAtomBondDatapoint,
     MoleculeDatapoint,
     PolymerDatapoint,
     ReactionDatapoint,
 )
 from chemprop.data.datasets import (
+    CuikmolmakerDataset,
     MolAtomBondDataset,
     MoleculeDataset,
     PolymerDataset,
-=======
-    LazyMoleculeDatapoint,
-    MolAtomBondDatapoint,
-    MoleculeDatapoint,
-    ReactionDatapoint,
-)
-from chemprop.data.datasets import (
-    CuikmolmakerDataset,
-    MolAtomBondDataset,
-    MoleculeDataset,
->>>>>>> 88c8f8a8
     ReactionDataset,
 )
 from chemprop.featurizers.atom import get_multi_hot_atom_featurizer
@@ -36,11 +26,8 @@
 from chemprop.featurizers.molecule import MoleculeFeaturizerRegistry
 from chemprop.featurizers.molgraph import (
     CondensedGraphOfReactionFeaturizer,
-<<<<<<< HEAD
+    CuikmolmakerMolGraphFeaturizer,
     PolymerMolGraphFeaturizer,
-=======
-    CuikmolmakerMolGraphFeaturizer,
->>>>>>> 88c8f8a8
     RxnMode,
     SimpleMoleculeMolGraphFeaturizer,
 )
@@ -160,16 +147,11 @@
     add_h: bool,
     ignore_stereo: bool,
     reorder_atoms: bool,
-<<<<<<< HEAD
+    use_cuikmolmaker_featurization: bool,
 ) -> tuple[
-    list[list[MoleculeDatapoint]], list[list[PolymerDatapoint]], list[list[ReactionDatapoint]]
+    list[list[MoleculeDatapoint | LazyMoleculeDatapoint]], list[list[PolymerDatapoint]], list[list[ReactionDatapoint]]
 ]:
     """Make the :class:`MoleculeDatapoint`s, :class: `PolymerDatapoint`s and :class:`ReactionDatapoint`s for a given
-=======
-    use_cuikmolmaker_featurization: bool,
-) -> tuple[list[list[MoleculeDatapoint | LazyMoleculeDatapoint]], list[list[ReactionDatapoint]]]:
-    """Make the :class:`MoleculeDatapoint`s and :class:`ReactionDatapoint`s for a given
->>>>>>> 88c8f8a8
     dataset.
 
     Parameters
@@ -293,7 +275,14 @@
     weights = np.ones(N, dtype=np.single) if weights is None else weights
     gt_mask = [None] * N if gt_mask is None else gt_mask
     lt_mask = [None] * N if lt_mask is None else lt_mask
-    n_mols = len(smiss) if smiss else 0
+    if len(smiss) == 0 and len(polyss) == 0:
+        n_mols = 0
+    elif len(smiss) != 0 and len(polyss) != 0:
+        n_mols = min([len(smiss), len(polyss)])
+    elif len(smiss) != 0:
+        n_mols = len(smiss)
+    elif len(polyss) != 0:
+        n_mols = len(polyss)
     V_fss = [[None] * N] * n_mols if V_fss is None else V_fss
     E_fss = [[None] * N] * n_mols if E_fss is None else E_fss
     V_dss = [[None] * N] * n_mols if V_dss is None else V_dss
@@ -325,24 +314,6 @@
             ]
             for smi_idx, smis in enumerate(smiss)
         ]
-<<<<<<< HEAD
-        n_mols = len(smiss)
-    if len(polyss) > 0:
-        poly_molss = [
-            [
-                make_polymer_mol(
-                    smi.split("|")[0],
-                    keep_h,
-                    add_h,
-                    ignore_stereo=ignore_stereo,
-                    reorder_atoms=reorder_atoms,
-                )
-                for smi in smis
-            ]
-            for smis in polyss
-        ]
-        n_mols = len(polyss)
-=======
         if X_d is None and molecule_featurizers is None:
             X_d = [None] * N
         elif molecule_featurizers is None:
@@ -427,7 +398,22 @@
             for mol_idx, smis in enumerate(smiss)
         ]
 
->>>>>>> 88c8f8a8
+        n_mols = len(smiss)
+    if len(polyss) > 0:
+        poly_molss = [
+            [
+                make_polymer_mol(
+                    smi.split("|")[0],
+                    keep_h,
+                    add_h,
+                    ignore_stereo=ignore_stereo,
+                    reorder_atoms=reorder_atoms,
+                )
+                for smi in smis
+            ]
+            for smis in polyss
+        ]
+        n_mols = len(polyss)
     if len(rxnss) > 0:
         rctss = [
             [
@@ -450,38 +436,11 @@
             for rxns in rxnss
         ]
 
-<<<<<<< HEAD
-    weights = np.ones(N, dtype=np.single) if weights is None else weights
-    gt_mask = [None] * N if gt_mask is None else gt_mask
-    lt_mask = [None] * N if lt_mask is None else lt_mask
-
-    if len(smiss) == 0 and len(polyss) == 0:
-        n_mols = 0
-
-    V_fss = [[None] * N] * n_mols if V_fss is None else V_fss
-    E_fss = [[None] * N] * n_mols if E_fss is None else E_fss
-    V_dss = [[None] * N] * n_mols if V_dss is None else V_dss
-
-    if X_d is None and molecule_featurizers is None:
-        X_d = [None] * N
-    elif molecule_featurizers is None:
-        pass
-    else:
-        molecule_featurizers = [MoleculeFeaturizerRegistry[mf]() for mf in molecule_featurizers]
-
-        if len(smiss) > 0:
-            mol_descriptors = np.hstack(
-                [
-                    np.vstack([np.hstack([mf(mol) for mf in molecule_featurizers]) for mol in mols])
-                    for mols in molss
-                ]
-            )
-            if X_d is None:
-                X_d = mol_descriptors
-            else:
-                X_d = np.hstack([X_d, mol_descriptors])
-
-        if len(polyss) > 0:
+        if molecule_featurizers is not None:
+            molecule_featurizers_fns = [
+                MoleculeFeaturizerRegistry[mf]() for mf in molecule_featurizers
+            ]
+            if len(polyss) > 0:
             poly_descriptors = np.hstack(
                 [
                     np.vstack(
@@ -503,24 +462,28 @@
             else:
                 X_d = np.hstack([X_d, poly_descriptors])
 
-        if len(rxnss) > 0:
-            rct_pdt_descriptors = np.hstack(
-                [
-                    np.vstack(
-                        [
-                            np.hstack(
-                                [mf(mol) for mf in molecule_featurizers for mol in (rct, pdt)]
-                            )
-                            for rct, pdt in zip(rcts, pdts)
-                        ]
-                    )
-                    for rcts, pdts in zip(rctss, pdtss)
-                ]
-            )
-            if X_d is None:
-                X_d = rct_pdt_descriptors
-            else:
-                X_d = np.hstack([X_d, rct_pdt_descriptors])
+            if len(rxnss) > 0:
+                rct_pdt_descriptors = np.hstack(
+                    [
+                        np.vstack(
+                            [
+                                np.hstack(
+                                    [
+                                        mf(mol)
+                                        for mf in molecule_featurizers_fns
+                                        for mol in (rct, pdt)
+                                    ]
+                                )
+                                for rct, pdt in zip(rcts, pdts)
+                            ]
+                        )
+                        for rcts, pdts in zip(rctss, pdtss)
+                    ]
+                )
+                if X_d is None:
+                    X_d = rct_pdt_descriptors
+                else:
+                    X_d = np.hstack([X_d, rct_pdt_descriptors])
 
     mol_data = [
         [
@@ -561,35 +524,6 @@
         for poly_idx, polys in enumerate(polyss)
     ]
 
-=======
-        if molecule_featurizers is not None:
-            molecule_featurizers_fns = [
-                MoleculeFeaturizerRegistry[mf]() for mf in molecule_featurizers
-            ]
-            if len(rxnss) > 0:
-                rct_pdt_descriptors = np.hstack(
-                    [
-                        np.vstack(
-                            [
-                                np.hstack(
-                                    [
-                                        mf(mol)
-                                        for mf in molecule_featurizers_fns
-                                        for mol in (rct, pdt)
-                                    ]
-                                )
-                                for rct, pdt in zip(rcts, pdts)
-                            ]
-                        )
-                        for rcts, pdts in zip(rctss, pdtss)
-                    ]
-                )
-                if X_d is None:
-                    X_d = rct_pdt_descriptors
-                else:
-                    X_d = np.hstack([X_d, rct_pdt_descriptors])
-
->>>>>>> 88c8f8a8
     rxn_data = [
         [
             ReactionDatapoint(
@@ -712,12 +646,8 @@
     | Sequence[ReactionDatapoint],
     reaction_mode: Literal[*tuple(RxnMode.keys())] = "REAC_DIFF",
     multi_hot_atom_featurizer_mode: Literal["V1", "V2", "ORGANIC", "RIGR"] = "V2",
-<<<<<<< HEAD
-) -> MoleculeDataset | MolAtomBondDataset | PolymerDataset | ReactionDataset:
-=======
     cuikmolmaker_featurization: bool = False,
-) -> MoleculeDataset | CuikmolmakerDataset | MolAtomBondDataset | ReactionDataset:
->>>>>>> 88c8f8a8
+) -> MoleculeDataset | CuikmolmakerDataset | MolAtomBondDataset | PolymerDataset | ReactionDataset:
     atom_featurizer = get_multi_hot_atom_featurizer(multi_hot_atom_featurizer_mode)
     match multi_hot_atom_featurizer_mode:
         case "RIGR":
