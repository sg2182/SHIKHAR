from configargparse import ArgumentParser, Namespace, ArgumentError
import logging
from pathlib import Path
import sys
from copy import deepcopy
import pandas as pd

from lightning import pytorch as pl
from lightning.pytorch.loggers import TensorBoardLogger, CSVLogger
from lightning.pytorch.callbacks import ModelCheckpoint, EarlyStopping
import torch

from chemprop.data import (
    MolGraphDataLoader,
    MolGraphDataset,
    MulticomponentDataset,
    MoleculeDataset,
)
from chemprop.data import SplitType, split_component
from chemprop.utils import Factory
from chemprop.models import MPNN, MulticomponentMPNN, save_model
from chemprop.nn import AggregationRegistry, LossFunctionRegistry, MetricRegistry, PredictorRegistry
from chemprop.nn.message_passing import (
    BondMessagePassing,
    AtomMessagePassing,
    MulticomponentMessagePassing,
)
from chemprop.nn.utils import Activation

from chemprop.cli.common import add_common_args, process_common_args, validate_common_args
from chemprop.cli.conf import NOW
from chemprop.cli.utils import (
    Subcommand,
    LookupAction,
    build_data_from_files,
    make_dataset,
    get_column_names,
)
from chemprop.cli.utils.args import uppercase
from chemprop.featurizers import MoleculeFeaturizerRegistry

logger = logging.getLogger(__name__)


class TrainSubcommand(Subcommand):
    COMMAND = "train"
    HELP = "train a chemprop model"
    parser = None

    @classmethod
    def add_args(cls, parser: ArgumentParser) -> ArgumentParser:
        parser = add_common_args(parser)
        parser = add_train_args(parser)
        cls.parser = parser
        return parser

    @classmethod
    def func(cls, args: Namespace):
        args = process_common_args(args)
        validate_common_args(args)
        args = process_train_args(args)
        validate_train_args(args)

        save_config(cls.parser, args)

        main(args)


def add_train_args(parser: ArgumentParser) -> ArgumentParser:
    parser.add_argument(
        "--config-path",
        type=Path,
        is_config_file=True,
        help="Path to a configuration file. Command line arguments override values in the configuration file.",
    )
    parser.add_argument(
        "-i",
        "--data-path",
        type=Path,
        help="Path to an input CSV file containing SMILES and the associated target values.",
    )
    parser.add_argument(
        "-o",
        "--output-dir",
        "--save-dir",
        type=Path,
        help="Directory where training outputs will be saved. Defaults to 'CURRENT_DIRECTORY/chemprop_training/STEM_OF_INPUT/TIME_STAMP'.",
    )

    # TODO: Add in v2.1
    # parser.add_argument(
    #     "--checkpoint-dir",
    #     help="Directory from which to load model checkpoints (walks directory and ensembles all models that are found).",
    # )
    # parser.add_argument("--checkpoint-path", help="Path to model checkpoint (:code:`.pt` file).")
    # parser.add_argument(
    #     "--checkpoint-paths",
    #     type=list[str],
    #     help="List of paths to model checkpoints (:code:`.pt` files).",
    # )
    # # TODO: Is this a prediction only argument?
    # parser.add_argument(
    #     "--checkpoint",
    #     help="Location of checkpoint(s) to use for ... If the location is a directory, chemprop walks it and ensembles all models that are found. If the location is a path or list of paths to model checkpoints (:code:`.pt` files), only those models will be loaded.",
    # )

    # TODO: Add in v2.1; see if we can tell lightning how often to log training loss
    # parser.add_argument(
    #     "--log-frequency",
    #     type=int,
    #     default=10,
    #     help="The number of batches between each logging of the training loss.",
    # )

    transfer_args = parser.add_argument_group("transfer learning args")
    transfer_args.add_argument(
        "--model-frzn",
        help="Path to model checkpoint file to be loaded for overwriting and freezing weights.",
    )
    transfer_args.add_argument(
        "--frzn-ffn-layers",
        type=int,
        default=0,
        help="Overwrites weights for the first n layers of the ffn from checkpoint model (specified checkpoint_frzn), where n is specified in the input. Automatically also freezes mpnn weights.",
    )
    # transfer_args.add_argument(
    #     "--freeze-first-only",
    #     action="store_true",
    #     help="Determines whether or not to use checkpoint_frzn for just the first encoder. Default (False) is to use the checkpoint to freeze all encoders. (only relevant for number_of_molecules > 1, where checkpoint model has number_of_molecules = 1)",
    # )
    parser.add_argument(
        "--save-preds",
        action="store_true",
        help="Whether to save test split predictions during training.",
    )
    # TODO: Add in v2.1
    # parser.add_argument(
    #     "--resume-experiment",
    #     action="store_true",
    #     help="Whether to resume the experiment. Loads test results from any folds that have already been completed and skips training those folds.",
    # )
    # parser.add_argument(
    #     "--config-path",
    #     help="Path to a :code:`.json` file containing arguments. Any arguments present in the config file will override arguments specified via the command line or by the defaults.",
    # )
    parser.add_argument(
        "--ensemble-size",
        type=int,
        default=1,
        help="Number of models in ensemble for each splitting of data.",
    )

    # TODO: Add in v2.2
    # abt_args = parser.add_argument_group("atom/bond target args")
    # abt_args.add_argument(
    #     "--is-atom-bond-targets",
    #     action="store_true",
    #     help="Whether this is atomic/bond properties prediction.",
    # )
    # abt_args.add_argument(
    #     "--no-adding-bond-types",
    #     action="store_true",
    #     help="Whether the bond types determined by RDKit molecules added to the output of bond targets. This option is intended to be used with the :code:`is_atom_bond_targets`.",
    # )
    # abt_args.add_argument(
    #     "--keeping-atom-map",
    #     action="store_true",
    #     help="Whether RDKit molecules keep the original atom mapping. This option is intended to be used when providing atom-mapped SMILES with the :code:`is_atom_bond_targets`.",
    # )
    # abt_args.add_argument(
    #     "--no-shared-atom-bond-ffn",
    #     action="store_true",
    #     help="Whether the FFN weights for atom and bond targets should be independent between tasks.",
    # )
    # abt_args.add_argument(
    #     "--weights-ffn-num-layers",
    #     type=int,
    #     default=2,
    #     help="Number of layers in FFN for determining weights used in constrained targets.",
    # )

    mp_args = parser.add_argument_group("message passing")
    mp_args.add_argument(
        "--message-hidden-dim", type=int, default=300, help="hidden dimension of the messages"
    )
    mp_args.add_argument(
        "--message-bias", action="store_true", help="add bias to the message passing layers"
    )
    mp_args.add_argument("--depth", type=int, default=3, help="Number of message passing steps.")
    mp_args.add_argument(
        "--undirected",
        action="store_true",
        help="Pass messages on undirected bonds/edges (always sum the two relevant bond vectors).",
    )
    mp_args.add_argument(
        "--dropout",
        type=float,
        default=0.0,
        help="dropout probability in message passing/FFN layers",
    )
    mp_args.add_argument(
        "--mpn-shared",
        action="store_true",
        help="Whether to use the same message passing neural network for all input molecules. Only relevant if :code:`number_of_molecules > 1`",
    )
    mp_args.add_argument(
        "--activation",
        type=uppercase,
        default="RELU",
        choices=list(Activation.keys()),
        help="activation function in message passing/FFN layers",
    )
    mp_args.add_argument(
        "--aggregation",
        "--agg",
        default="mean",
        action=LookupAction(AggregationRegistry),
        help="the aggregation mode to use during graph predictor",
    )
    mp_args.add_argument(
        "--aggregation-norm",
        type=float,
        default=100,
        help="normalization factor by which to divide summed up atomic features for 'norm' aggregation",
    )
    mp_args.add_argument(
        "--atom-messages", action="store_true", help="pass messages on atoms rather than bonds"
    )

    # TODO: Add in v2.1
    # mpsolv_args = parser.add_argument_group("message passing with solvent")
    # mpsolv_args.add_argument(
    #     "--reaction-solvent",
    #     action="store_true",
    #     help="Whether to adjust the MPNN layer to take as input a reaction and a molecule, and to encode them with separate MPNNs.",
    # )
    # mpsolv_args.add_argument(
    #     "--bias-solvent",
    #     action="store_true",
    #     help="Whether to add bias to linear layers for solvent MPN if :code:`reaction_solvent` is True.",
    # )
    # mpsolv_args.add_argument(
    #     "--hidden-size-solvent",
    #     type=int,
    #     default=300,
    #     help="Dimensionality of hidden layers in solvent MPN if :code:`reaction_solvent` is True.",
    # )
    # mpsolv_args.add_argument(
    #     "--depth-solvent",
    #     type=int,
    #     default=3,
    #     help="Number of message passing steps for solvent if :code:`reaction_solvent` is True.",
    # )

    ffn_args = parser.add_argument_group("FFN args")
    ffn_args.add_argument(
        "--ffn-hidden-dim", type=int, default=300, help="hidden dimension in the FFN top model"
    )
    ffn_args.add_argument(  # TODO: the default in v1 was 2. (see weights_ffn_num_layers option) Do we really want the default to now be 1?
        "--ffn-num-layers", type=int, default=1, help="number of layers in FFN top model"
    )
    # TODO: Decide if we want to implment this in v2
    # ffn_args.add_argument(
    #     "--features-only",
    #     action="store_true",
    #     help="Use only the additional features in an FFN, no graph network.",
    # )

    extra_mpnn_args = parser.add_argument_group("extra MPNN args")
    extra_mpnn_args.add_argument(
        "--no-batch-norm",
        action="store_true",
        help="Don't use batch normalization after aggregation.",
    )
    extra_mpnn_args.add_argument(
        "--multiclass-num-classes",
        type=int,
        default=3,
        help="Number of classes when running multiclass classification.",
    )
    # TODO: Add in v2.1
    # extra_mpnn_args.add_argument(
    #     "--spectral-activation",
    #     default="exp",
    #     choices=["softplus", "exp"],
    #     help="Indicates which function to use in task_type spectra training to constrain outputs to be positive.",
    # )

    train_data_args = parser.add_argument_group("training input data args")
    train_data_args.add_argument(
        "-w",
        "--weight-column",
        help="the name of the column in the input CSV containg individual data weights",
    )
    train_data_args.add_argument(
        "--target-columns",
        nargs="+",
        help="Name of the columns containing target values. By default, uses all columns except the SMILES column and the :code:`ignore_columns`.",
    )
    train_data_args.add_argument(
        "--ignore-columns",
        nargs="+",
        help="Name of the columns to ignore when :code:`target_columns` is not provided.",
    )
    # TODO: Add in v2.1
    # train_data_args.add_argument(
    #     "--spectra-phase-mask-path",
    #     help="Path to a file containing a phase mask array, used for excluding particular regions in spectra predictions.",
    # )

    train_args = parser.add_argument_group("training args")
    train_args.add_argument(
        "-t",
        "--task-type",
        default="regression",
        action=LookupAction(PredictorRegistry),
        help="Type of dataset. This determines the default loss function used during training. Defaults to regression.",
    )
    train_args.add_argument(
        "-l",
        "--loss-function",
        action=LookupAction(LossFunctionRegistry),
        help="Loss function to use during training. If not specified, will use the default loss function for the given task type (see documentation).",
    )
    train_args.add_argument(
        "--v-kl",
        "--evidential-regularization",
        type=float,
        default=0.0,
        help="Value used in regularization for evidential loss function. The default value recommended by Soleimany et al.(2021) is 0.2. Optimal value is dataset-dependent; it is recommended that users test different values to find the best value for their model.",
    )

    train_args.add_argument(
        "--eps", type=float, default=1e-8, help="evidential regularization epsilon"
    )
    # TODO: Add in v2.1
    # train_args.add_argument(  # TODO: Is threshold the same thing as the spectra target floor? I'm not sure but combined them.
    #     "-T",
    #     "--threshold",
    #     "--spectra-target-floor",
    #     type=float,
    #     default=1e-8,
    #     help="spectral threshold limit. v1 help string: Values in targets for dataset type spectra are replaced with this value, intended to be a small positive number used to enforce positive values.",
    # )
    train_args.add_argument(
        "--metrics",
        "--metric",
        nargs="+",
        action=LookupAction(MetricRegistry),
        help="evaluation metrics. If unspecified, will use the following metrics for given dataset types: regression->rmse, classification->roc, multiclass->ce ('cross entropy'), spectral->sid. If multiple metrics are provided, the 0th one will be used for early stopping and checkpointing",
    )
    # TODO: Add in v2.1
    # train_args.add_argument(
    #     "--show-individual-scores",
    #     action="store_true",
    #     help="Show all scores for individual targets, not just average, at the end.",
    # )
    train_args.add_argument(
        "--task-weights",
        nargs="+",
        type=float,
        help="the weight to apply to an individual task in the overall loss",
    )
    train_args.add_argument(
        "--warmup-epochs",
        type=int,
        default=2,
        help="Number of epochs during which learning rate increases linearly from :code:`init_lr` to :code:`max_lr`. Afterwards, learning rate decreases exponentially from :code:`max_lr` to :code:`final_lr`.",
    )

    train_args.add_argument("--init-lr", type=float, default=1e-4, help="Initial learning rate.")
    train_args.add_argument("--max-lr", type=float, default=1e-3, help="Maximum learning rate.")
    train_args.add_argument("--final-lr", type=float, default=1e-4, help="Final learning rate.")
    train_args.add_argument(
        "--epochs", type=int, default=50, help="the number of epochs to train over"
    )
    train_args.add_argument(
        "--patience",
        type=int,
        default=None,
        help="Number of epochs to wait for improvement before early stopping.",
    )
    train_args.add_argument(
        "--grad-clip",
        type=float,
        help="Passed directly to the lightning trainer which controls grad clipping. See the :code:`Trainer()` docstring for details.",
    )
    # TODO: Add in v2.1
    # train_args.add_argument(
    #     "--class-balance",
    #     action="store_true",
    #     help="Trains with an equal number of positives and negatives in each batch.",
    # )

    split_args = parser.add_argument_group("split args")
    split_args.add_argument(
        "--split",
        "--split-type",
        type=uppercase,
        default="RANDOM",
        choices=list(SplitType.keys()),
        help="Method of splitting the data into train/val/test (case insensitive).",
    )
    split_args.add_argument(
        "--split-sizes",
        type=float,
        nargs=3,
        default=[0.8, 0.1, 0.1],
        help="Split proportions for train/validation/test sets.",
    )
    split_args.add_argument(
        "--split-key-molecule",
        type=int,
        default=0,
        help="The index of the key molecule used for splitting when multiple molecules are present and constrained split_type is used (e.g., 'scaffold_balanced' or 'random_with_repeated_smiles'). Note that this index begins with zero for the first molecule.",
    )
    split_args.add_argument(
        "-k",
        "--num-folds",
        type=int,
        default=1,
        help="Number of folds when performing cross validation.",
    )
    # TODO: Add in v2.1
    # split_args.add_argument("--folds-file", help="Optional file of fold labels.")
    # split_args.add_argument(
    #     "--val-fold-index", type=int, help="Which fold to use as val for leave-one-out cross val."
    # )
    # split_args.add_argument(
    #     "--test-fold-index", type=int, help="Which fold to use as test for leave-one-out cross val."
    # )
    # split_args.add_argument(
    #     "--crossval-index-dir",
    #     help="Directory in which to find cross validation index files.",
    # )
    # split_args.add_argument(
    #     "--crossval-index-file",
    #     help="Indices of files to use as train/val/test. Overrides :code:`--num_folds` and :code:`--seed`.",
    # )
    split_args.add_argument(
        "--save-smiles-splits",
        action="store_true",
        help="Save smiles for each train/val/test splits for prediction convenience later.",
    )
    split_args.add_argument(
        "--data-seed",
        type=int,
        default=0,
        help="Random seed to use when splitting data into train/val/test sets. When :code`num_folds > 1`, the first fold uses this seed and all subsequent folds add 1 to the seed. Also used for shuffling data in :code:`MolGraphDataLoader` when :code:`shuffle` is True.",
    )

    parser.add_argument(
        "--pytorch-seed",
        type=int,
        default=0,
        help="Seed for PyTorch randomness (e.g., random initial weights).",
    )

    return parser


def process_train_args(args: Namespace) -> Namespace:
    if args.config_path is None and args.data_path is None:
        raise ArgumentError(argument=None, message="Data path must be provided for training.")

    if args.data_path.suffix not in [".csv"]:
        raise ArgumentError(
            argument=None, message=f"Input data must be a CSV file. Got {args.data_path}"
        )
    if args.output_dir is None:
        args.output_dir = Path(f"chemprop_training/{args.data_path.stem}/{NOW}")

    return args


def validate_train_args(args):
    pass


def normalize_inputs(train_dset, val_dset, args):
    X_d_scaler, V_f_scaler, E_f_scaler, V_d_scaler = None, None, None, None

    if isinstance(train_dset, MulticomponentDataset):
        d_xd = train_dset.datasets[0].d_xd
        d_vf = sum(dset.d_vf for dset in train_dset.datasets)
        d_ef = sum(dset.d_ef for dset in train_dset.datasets)
        d_vd = sum(dset.d_vd for dset in train_dset.datasets)
    else:
        d_xd = train_dset.d_xd
        d_vf = train_dset.d_vf
        d_ef = train_dset.d_ef
        d_vd = train_dset.d_vd

    if d_xd > 0 and not args.no_descriptor_scaling:
        X_d_scaler = train_dset.normalize_inputs("X_d")
        val_dset.normalize_inputs("X_d", X_d_scaler)

        X_d_scaler = [X_d_scaler] if not isinstance(X_d_scaler, list) else X_d_scaler

        scaler = X_d_scaler[0]
        logger.info(f"Descriptors: loc = {scaler.mean_}, scale = {scaler.scale_}")

    if d_vf > 0 and not args.no_atom_feature_scaling:
        V_f_scaler = train_dset.normalize_inputs("V_f")
        val_dset.normalize_inputs("V_f", V_f_scaler)

        V_f_scaler = [V_f_scaler] if not isinstance(V_f_scaler, list) else V_f_scaler

        for i, scaler in enumerate(V_f_scaler):
            if scaler is not None:
                logger.info(
                    f"Atom features for mol {i}: loc = {scaler.mean_}, scale = {scaler.scale_}"
                )

    if d_ef > 0 and not args.no_bond_feature_scaling:
        E_f_scaler = train_dset.normalize_inputs("E_f")
        val_dset.normalize_inputs("E_f", E_f_scaler)

        E_f_scaler = [E_f_scaler] if not isinstance(E_f_scaler, list) else E_f_scaler

        for i, scaler in enumerate(E_f_scaler):
            if scaler is not None:
                logger.info(
                    f"Bond features for mol {i}: loc = {scaler.mean_}, scale = {scaler.scale_}"
                )

    if d_vd > 0 and not args.no_atom_descriptor_scaling:
        V_d_scaler = train_dset.normalize_inputs("V_d")
        val_dset.normalize_inputs("V_d", V_d_scaler)

        V_d_scaler = [V_d_scaler] if not isinstance(V_d_scaler, list) else V_d_scaler

        for i, scaler in enumerate(V_d_scaler):
            if scaler is not None:
                logger.info(
                    f"Atom descriptors for mol {i}: loc = {scaler.mean_}, scale = {scaler.scale_}"
                )

    return X_d_scaler, V_f_scaler, E_f_scaler, V_d_scaler


def save_config(parser: ArgumentParser, args: Namespace):
    config_args = deepcopy(args)
    for key, value in vars(config_args).items():
        if isinstance(value, Path):
            setattr(config_args, key, str(value))

    for key in ["atom_features_path", "atom_descriptors_path", "bond_features_path"]:
        if getattr(config_args, key) is not None:
            for index, path in getattr(config_args, key).items():
                getattr(config_args, key)[index] = str(path)

    config_path = str(args.output_dir / "config.toml")
    parser.write_config_file(parsed_namespace=config_args, output_file_paths=[config_path])


def save_smiles_splits(args: Namespace, output_dir, train_dset, val_dset, test_dset):
    train_smis = train_dset.smiles
    df_train = pd.DataFrame(train_smis, columns=args.smiles_columns)
    df_train.to_csv(output_dir / "train_smiles.csv", index=False)

    val_smis = val_dset.smiles
    df_val = pd.DataFrame(val_smis, columns=args.smiles_columns)
    df_val.to_csv(output_dir / "val_smiles.csv", index=False)

    if test_dset is not None:
        test_smis = test_dset.smiles
        df_test = pd.DataFrame(test_smis, columns=args.smiles_columns)
        df_test.to_csv(output_dir / "test_smiles.csv", index=False)


def build_splits(args, format_kwargs, featurization_kwargs):
    """build the train/val/test splits"""
    logger.info(f"Pulling data from file: {args.data_path}")
    all_data = build_data_from_files(
        args.data_path,
        p_descriptors=args.descriptors_path,
        p_atom_feats=args.atom_features_path,
        p_bond_feats=args.bond_features_path,
        p_atom_descs=args.atom_descriptors_path,
        **format_kwargs,
        **featurization_kwargs,
    )
    multicomponent = len(all_data) > 1

    split_kwargs = dict(sizes=args.split_sizes, seed=args.data_seed, num_folds=args.num_folds)
    split_kwargs["key_index"] = args.split_key_molecule if multicomponent else 0

    train_data, val_data, test_data = split_component(all_data, args.split, **split_kwargs)

    sizes = [len(train_data[0]), len(val_data[0]), len(test_data[0])]
    logger.info(f"train/val/test sizes: {sizes}")

    return train_data, val_data, test_data


def build_datasets(args, train_data, val_data, test_data):
    """build the train/val/test datasets, where :attr:`test_data` may be None"""
    multicomponent = len(train_data) > 1
    if multicomponent:
        train_dsets = [
            make_dataset(data, args.rxn_mode, args.multi_hot_atom_featurizer_mode)
            for data in train_data
        ]
        val_dsets = [
            make_dataset(data, args.rxn_mode, args.multi_hot_atom_featurizer_mode)
            for data in val_data
        ]
        train_dset = MulticomponentDataset(train_dsets)
        val_dset = MulticomponentDataset(val_dsets)
        if len(test_data[0]) > 0:
            test_dsets = [
                make_dataset(data, args.rxn_mode, args.multi_hot_atom_featurizer_mode)
                for data in test_data
            ]
            test_dset = MulticomponentDataset(test_dsets)
        else:
            test_dset = None
    else:
        train_data = train_data[0]
        val_data = val_data[0]
        test_data = test_data[0]

        train_dset = make_dataset(train_data, args.rxn_mode, args.multi_hot_atom_featurizer_mode)
        val_dset = make_dataset(val_data, args.rxn_mode, args.multi_hot_atom_featurizer_mode)
        if len(test_data) > 0:
            test_dset = make_dataset(test_data, args.rxn_mode, args.multi_hot_atom_featurizer_mode)
        else:
            test_dset = None

    return train_dset, val_dset, test_dset


def build_model(args, train_dset: MolGraphDataset | MulticomponentDataset) -> MPNN:
    mp_cls = AtomMessagePassing if args.atom_messages else BondMessagePassing

    if isinstance(train_dset, MulticomponentDataset):
        mp_blocks = [
            mp_cls(
                train_dset.datasets[i].featurizer.atom_fdim,
                train_dset.datasets[i].featurizer.bond_fdim,
                d_h=args.message_hidden_dim,
                d_vd=(
                    train_dset.datasets[i].d_vd
                    if isinstance(train_dset.datasets[i], MoleculeDataset)
                    else 0
                ),
                bias=args.message_bias,
                depth=args.depth,
                undirected=args.undirected,
                dropout=args.dropout,
                activation=args.activation,
            )
            for i in range(train_dset.n_components)
        ]
        if args.mpn_shared:
            if args.reaction_columns is not None and args.smiles_columns is not None:
                raise ArgumentError(
                    argument=None,
                    message="Cannot use shared MPNN with both molecule and reaction data.",
                )

        mp_block = MulticomponentMessagePassing(mp_blocks, train_dset.n_components, args.mpn_shared)
        # NOTE(degraff): this if/else block should be handled by the init of MulticomponentMessagePassing
        # if args.mpn_shared:
        #     mp_block = MulticomponentMessagePassing(mp_blocks[0], n_components, args.mpn_shared)
        # else:
        d_xd = train_dset.datasets[0].d_xd
        n_tasks = train_dset.datasets[0].Y.shape[1]
        mpnn_cls = MulticomponentMPNN
    else:
        mp_block = mp_cls(
            train_dset.featurizer.atom_fdim,
            train_dset.featurizer.bond_fdim,
            d_h=args.message_hidden_dim,
            d_vd=train_dset.d_vd if isinstance(train_dset, MoleculeDataset) else 0,
            bias=args.message_bias,
            depth=args.depth,
            undirected=args.undirected,
            dropout=args.dropout,
            activation=args.activation,
        )
        d_xd = train_dset.d_xd
        n_tasks = train_dset.Y.shape[1]
        mpnn_cls = MPNN

    agg = Factory.build(AggregationRegistry[args.aggregation], norm=args.aggregation_norm)
    predictor_cls = PredictorRegistry[args.task_type]
    if args.loss_function is not None:
        criterion = Factory.build(
            LossFunctionRegistry[args.loss_function],
            v_kl=args.v_kl,
            # threshold=args.threshold, TODO: Add in v2.1
            eps=args.eps,
        )
    else:
        criterion = None
    if args.metrics is not None:
        metrics = [Factory.build(MetricRegistry[metric]) for metric in args.metrics]
    else:
        metrics = None

    predictor = Factory.build(
        predictor_cls,
        input_dim=mp_block.output_dim + d_xd,
        n_tasks=n_tasks,
        hidden_dim=args.ffn_hidden_dim,
        n_layers=args.ffn_num_layers,
        dropout=args.dropout,
        activation=args.activation,
        criterion=criterion,
        n_classes=args.multiclass_num_classes,
        # spectral_activation=args.spectral_activation, TODO: Add in v2.1
    )

    if args.loss_function is None:
        logger.info(
            f"No loss function was specified! Using class default: {predictor_cls._default_criterion}"
        )

    if args.model_frzn is not None:
        model = mpnn_cls.load_from_file(args.model_frzn)
        model.message_passing.apply(lambda module: module.requires_grad_(False))
        model.message_passing.apply(
            lambda m: setattr(m, "p", 0.0) if isinstance(m, torch.nn.Dropout) else None
        )
        model.bn.apply(lambda module: module.requires_grad_(False))
        for idx in range(args.frzn_ffn_layers):
            model.predictor.ffn[idx].requires_grad_(False)
            setattr(model.predictor.ffn[idx + 1][1], "p", 0.0)

        return model

    return mpnn_cls(
        mp_block,
        agg,
        predictor,
        not args.no_batch_norm,
        metrics,
        args.task_weights,
        args.warmup_epochs,
        args.init_lr,
        args.max_lr,
        args.final_lr,
    )


def train_model(args, train_loader, val_loader, test_loader, output_dir, scaler, input_scalers):
    for model_idx in range(args.ensemble_size):
        model_output_dir = output_dir / f"model_{model_idx}"
        model_output_dir.mkdir(exist_ok=True, parents=True)

        torch.manual_seed(args.pytorch_seed + model_idx)

        model = build_model(args, train_loader.dataset)
        logger.info(model)

        monitor_mode = "min" if model.metrics[0].minimize else "max"
        logger.debug(f"Evaluation metric: '{model.metrics[0].alias}', mode: '{monitor_mode}'")

        try:
            trainer_logger = TensorBoardLogger(model_output_dir, "trainer_logs")
        except ModuleNotFoundError:
            trainer_logger = CSVLogger(model_output_dir, "trainer_logs")

        checkpointing = ModelCheckpoint(
            model_output_dir / "checkpoints",
            "{epoch}-{val_loss:.2f}",
            "val_loss",
            mode=monitor_mode,
            save_last=True,
        )

        patience = args.patience if args.patience is not None else args.epochs
        early_stopping = EarlyStopping("val_loss", patience=patience, mode=monitor_mode)

        trainer = pl.Trainer(
            logger=trainer_logger,
            enable_progress_bar=True,
            accelerator=args.accelerator,
            devices=args.devices,
            max_epochs=args.epochs,
            callbacks=[checkpointing, early_stopping],
            gradient_clip_val=args.grad_clip,
        )
        trainer.fit(model, train_loader, val_loader)

        if test_loader is not None:
            if args.task_type == "regression":
                model.predictor.register_buffer(
                    "loc", torch.tensor(scaler.mean_).view(1, -1).float()
                )
                model.predictor.register_buffer(
                    "scale", torch.tensor(scaler.scale_).view(1, -1).float()
                )
            results = trainer.test(model, test_loader)[0]
            logger.info(f"Test results: {results}")

            if args.save_preds:
                predss = trainer.predict(model, test_loader)
                preds = torch.concat(predss, 0).numpy()
                columns = get_column_names(
                    args.data_path,
                    args.smiles_columns,
                    args.reaction_columns,
                    args.target_columns,
                    args.ignore_columns,
                    args.no_header_row,
                )
                names = test_loader.dataset.names
                if not isinstance(test_loader.dataset, MulticomponentDataset):
                    namess = [names]
                else:
                    namess = list(zip(*names))
                df_preds = pd.DataFrame(list(zip(*namess, *preds.T)), columns=columns)
                df_preds.to_csv(model_output_dir / "test_predictions.csv", index=False)

        p_model = model_output_dir / "model.pt"
        output_scaler = scaler
        save_model(p_model, model, input_scalers, output_scaler)
        logger.info(f"Model saved to '{p_model}'")


def main(args):
<<<<<<< HEAD
=======
    args.output_dir.mkdir(exist_ok=True, parents=True)

    save_config(args)

>>>>>>> ec55383d
    format_kwargs = dict(
        no_header_row=args.no_header_row,
        smiles_cols=args.smiles_columns,
        rxn_cols=args.reaction_columns,
        target_cols=args.target_columns,
        ignore_cols=args.ignore_columns,
        weight_col=args.weight_column,
        bounded=args.loss_function is not None and "bounded" in args.loss_function,
    )
    if args.features_generators is not None:
        # TODO: MorganFeaturizers take radius, length, and include_chirality as arguements. Should we expose these through the CLI?
        features_generators = [
            Factory.build(MoleculeFeaturizerRegistry[features_generator])
            for features_generator in args.features_generators
        ]
    else:
        features_generators = None

    featurization_kwargs = dict(
        features_generators=features_generators, keep_h=args.keep_h, add_h=args.add_h
    )

    no_cv = args.num_folds == 1
    train_data, val_data, test_data = build_splits(args, format_kwargs, featurization_kwargs)

    if no_cv:
        splits = ([train_data], [val_data], [test_data])
    else:
        splits = (train_data, val_data, test_data)

    for fold_idx, (train_data, val_data, test_data) in enumerate(zip(*splits)):
        if not no_cv:
            output_dir = args.output_dir / f"fold_{fold_idx}"
        else:
            output_dir = args.output_dir

        output_dir.mkdir(exist_ok=True, parents=True)

        train_dset, val_dset, test_dset = build_datasets(args, train_data, val_data, test_data)

        X_d_scaler, V_f_scaler, E_f_scaler, V_d_scaler = normalize_inputs(
            train_dset, val_dset, args
        )
        input_scalers = {"X_d": X_d_scaler, "V_f": V_f_scaler, "E_f": E_f_scaler, "V_d": V_d_scaler}

        if args.save_smiles_splits:
            save_smiles_splits(args, output_dir, train_dset, val_dset, test_dset)

        if "regression" in args.task_type:
            scaler = train_dset.normalize_targets()
            val_dset.normalize_targets(scaler)
            logger.info(f"Train data: mean = {scaler.mean_} | std = {scaler.scale_}")
        else:
            scaler = None

        train_loader = MolGraphDataLoader(
            train_dset, args.batch_size, args.num_workers, seed=args.data_seed
        )
        val_loader = MolGraphDataLoader(val_dset, args.batch_size, args.num_workers, shuffle=False)
        if test_dset is not None:
            test_loader = MolGraphDataLoader(
                test_dset, args.batch_size, args.num_workers, shuffle=False
            )
        else:
            test_loader = None

        train_model(args, train_loader, val_loader, test_loader, output_dir, scaler, input_scalers)


if __name__ == "__main__":
    # TODO: update this old code or remove it.
    parser = ArgumentParser()
    parser = TrainSubcommand.add_args(parser)

    logging.basicConfig(stream=sys.stdout, level=logging.DEBUG, force=True)
    args = parser.parse_args()
    TrainSubcommand.func(args)<|MERGE_RESOLUTION|>--- conflicted
+++ resolved
@@ -822,13 +822,8 @@
 
 
 def main(args):
-<<<<<<< HEAD
-=======
     args.output_dir.mkdir(exist_ok=True, parents=True)
 
-    save_config(args)
-
->>>>>>> ec55383d
     format_kwargs = dict(
         no_header_row=args.no_header_row,
         smiles_cols=args.smiles_columns,
