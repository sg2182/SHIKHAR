from copy import deepcopy
from io import StringIO
import json
import logging
from pathlib import Path
import sys
from tempfile import TemporaryDirectory

from configargparse import ArgumentError, ArgumentParser, Namespace
from lightning import pytorch as pl
from lightning.pytorch.callbacks import EarlyStopping, ModelCheckpoint
from lightning.pytorch.loggers import CSVLogger, TensorBoardLogger
from lightning.pytorch.strategies import DDPStrategy
import numpy as np
import pandas as pd
from rich.console import Console
from rich.table import Column, Table
import torch
import torch.nn as nn

<<<<<<< HEAD
from chemprop.cli.common import add_common_args, process_common_args, validate_common_args
from chemprop.cli.conf import CHEMPROP_TRAIN_DIR, NOW
=======
from chemprop.cli.common import (
    add_common_args,
    find_models,
    process_common_args,
    validate_common_args,
)
from chemprop.cli.conf import NOW
>>>>>>> 09b764b2
from chemprop.cli.utils import (
    LookupAction,
    Subcommand,
    build_data_from_files,
    get_column_names,
    make_dataset,
    parse_indices,
)
from chemprop.cli.utils.args import uppercase
from chemprop.data import (
    MoleculeDataset,
    MolGraphDataset,
    MulticomponentDataset,
    ReactionDatapoint,
    SplitType,
    build_dataloader,
    make_split_indices,
    split_data_by_indices,
)
from chemprop.data.datasets import _MolGraphDatasetMixin
from chemprop.models import MPNN, MulticomponentMPNN, save_model
from chemprop.nn import AggregationRegistry, LossFunctionRegistry, MetricRegistry, PredictorRegistry
from chemprop.nn.message_passing import (
    AtomMessagePassing,
    BondMessagePassing,
    MulticomponentMessagePassing,
)
from chemprop.nn.transforms import GraphTransform, ScaleTransform, UnscaleTransform
from chemprop.nn.utils import Activation
from chemprop.utils import Factory

logger = logging.getLogger(__name__)


class TrainSubcommand(Subcommand):
    COMMAND = "train"
    HELP = "Train a chemprop model."
    parser = None

    @classmethod
    def add_args(cls, parser: ArgumentParser) -> ArgumentParser:
        parser = add_common_args(parser)
        parser = add_train_args(parser)
        cls.parser = parser
        return parser

    @classmethod
    def func(cls, args: Namespace):
        args = process_common_args(args)
        validate_common_args(args)
        args = process_train_args(args)
        validate_train_args(args)

        args.output_dir.mkdir(exist_ok=True, parents=True)
        config_path = args.output_dir / "config.toml"
        save_config(cls.parser, args, config_path)
        main(args)


def add_train_args(parser: ArgumentParser) -> ArgumentParser:
    parser.add_argument(
        "--config-path",
        type=Path,
        is_config_file=True,
        help="Path to a configuration file (command line arguments override values in the configuration file)",
    )
    parser.add_argument(
        "-i",
        "--data-path",
        type=Path,
        help="Path to an input CSV file containing SMILES and the associated target values",
    )
    parser.add_argument(
        "-o",
        "--output-dir",
        "--save-dir",
        type=Path,
        help="Directory where training outputs will be saved (defaults to ``CURRENT_DIRECTORY/chemprop_training/STEM_OF_INPUT/TIME_STAMP``)",
    )
    parser.add_argument(
        "--remove-checkpoints",
        action="store_true",
        help="Remove intermediate checkpoint files after training is complete.",
    )

    # TODO: Add in v2.1; see if we can tell lightning how often to log training loss
    # parser.add_argument(
    #     "--log-frequency",
    #     type=int,
    #     default=10,
    #     help="The number of batches between each logging of the training loss.",
    # )

    transfer_args = parser.add_argument_group("transfer learning args")
    transfer_args.add_argument(
        "--checkpoint",
        type=Path,
        nargs="+",
        help="Path to checkpoint(s) or model file(s) for loading and overwriting weights. Accepts a single pre-trained model checkpoint (.ckpt), a single model file (.pt), a directory containing such files, or a list of paths and directories. If a directory is provided, it will recursively search for and use all (.pt) files found for prediction.",
    )
    transfer_args.add_argument(
        "--freeze-encoder",
        action="store_true",
        help="Freeze the message passing layer from the checkpoint model (specified by ``--checkpoint``).",
    )
    transfer_args.add_argument(
        "--model-frzn",
        help="Path to model checkpoint file to be loaded for overwriting and freezing weights. By default, all MPNN weights are frozen with this option.",
    )
    transfer_args.add_argument(
        "--frzn-ffn-layers",
        type=int,
        default=0,
        help="Freeze the first ``n`` layers of the FFN from the checkpoint model (specified by ``--checkpoint``). The message passing layer should also be frozen with ``--freeze-encoder``.",
    )
    # transfer_args.add_argument(
    #     "--freeze-first-only",
    #     action="store_true",
    #     help="Determines whether or not to use checkpoint_frzn for just the first encoder. Default (False) is to use the checkpoint to freeze all encoders. (only relevant for number_of_molecules > 1, where checkpoint model has number_of_molecules = 1)",
    # )

    # TODO: Add in v2.1
    # parser.add_argument(
    #     "--resume-experiment",
    #     action="store_true",
    #     help="Whether to resume the experiment. Loads test results from any folds that have already been completed and skips training those folds.",
    # )
    # parser.add_argument(
    #     "--config-path",
    #     help="Path to a :code:`.json` file containing arguments. Any arguments present in the config file will override arguments specified via the command line or by the defaults.",
    # )
    parser.add_argument(
        "--ensemble-size",
        type=int,
        default=1,
        help="Number of models in ensemble for each splitting of data",
    )

    # TODO: Add in v2.2
    # abt_args = parser.add_argument_group("atom/bond target args")
    # abt_args.add_argument(
    #     "--is-atom-bond-targets",
    #     action="store_true",
    #     help="Whether this is atomic/bond properties prediction.",
    # )
    # abt_args.add_argument(
    #     "--no-adding-bond-types",
    #     action="store_true",
    #     help="Whether the bond types determined by RDKit molecules added to the output of bond targets. This option is intended to be used with the :code:`is_atom_bond_targets`.",
    # )
    # abt_args.add_argument(
    #     "--keeping-atom-map",
    #     action="store_true",
    #     help="Whether RDKit molecules keep the original atom mapping. This option is intended to be used when providing atom-mapped SMILES with the :code:`is_atom_bond_targets`.",
    # )
    # abt_args.add_argument(
    #     "--no-shared-atom-bond-ffn",
    #     action="store_true",
    #     help="Whether the FFN weights for atom and bond targets should be independent between tasks.",
    # )
    # abt_args.add_argument(
    #     "--weights-ffn-num-layers",
    #     type=int,
    #     default=2,
    #     help="Number of layers in FFN for determining weights used in constrained targets.",
    # )

    mp_args = parser.add_argument_group("message passing")
    mp_args.add_argument(
        "--message-hidden-dim", type=int, default=300, help="Hidden dimension of the messages"
    )
    mp_args.add_argument(
        "--message-bias", action="store_true", help="Add bias to the message passing layers"
    )
    mp_args.add_argument("--depth", type=int, default=3, help="Number of message passing steps")
    mp_args.add_argument(
        "--undirected",
        action="store_true",
        help="Pass messages on undirected bonds/edges (always sum the two relevant bond vectors)",
    )
    mp_args.add_argument(
        "--dropout",
        type=float,
        default=0.0,
        help="Dropout probability in message passing/FFN layers",
    )
    mp_args.add_argument(
        "--mpn-shared",
        action="store_true",
        help="Whether to use the same message passing neural network for all input molecules (only relevant if ``number_of_molecules`` > 1)",
    )
    mp_args.add_argument(
        "--activation",
        type=uppercase,
        default="RELU",
        choices=list(Activation.keys()),
        help="Activation function in message passing/FFN layers",
    )
    mp_args.add_argument(
        "--aggregation",
        "--agg",
        default="norm",
        action=LookupAction(AggregationRegistry),
        help="Aggregation mode to use during graph predictor",
    )
    mp_args.add_argument(
        "--aggregation-norm",
        type=float,
        default=100,
        help="Normalization factor by which to divide summed up atomic features for ``norm`` aggregation",
    )
    mp_args.add_argument(
        "--atom-messages", action="store_true", help="Pass messages on atoms rather than bonds."
    )

    # TODO: Add in v2.1
    # mpsolv_args = parser.add_argument_group("message passing with solvent")
    # mpsolv_args.add_argument(
    #     "--reaction-solvent",
    #     action="store_true",
    #     help="Whether to adjust the MPNN layer to take as input a reaction and a molecule, and to encode them with separate MPNNs.",
    # )
    # mpsolv_args.add_argument(
    #     "--bias-solvent",
    #     action="store_true",
    #     help="Whether to add bias to linear layers for solvent MPN if :code:`reaction_solvent` is True.",
    # )
    # mpsolv_args.add_argument(
    #     "--hidden-size-solvent",
    #     type=int,
    #     default=300,
    #     help="Dimensionality of hidden layers in solvent MPN if :code:`reaction_solvent` is True.",
    # )
    # mpsolv_args.add_argument(
    #     "--depth-solvent",
    #     type=int,
    #     default=3,
    #     help="Number of message passing steps for solvent if :code:`reaction_solvent` is True.",
    # )

    ffn_args = parser.add_argument_group("FFN args")
    ffn_args.add_argument(
        "--ffn-hidden-dim", type=int, default=300, help="Hidden dimension in the FFN top model"
    )
    ffn_args.add_argument(  # TODO: the default in v1 was 2. (see weights_ffn_num_layers option) Do we really want the default to now be 1?
        "--ffn-num-layers", type=int, default=1, help="Number of layers in FFN top model"
    )
    # TODO: Decide if we want to implment this in v2
    # ffn_args.add_argument(
    #     "--features-only",
    #     action="store_true",
    #     help="Use only the additional features in an FFN, no graph network.",
    # )

    extra_mpnn_args = parser.add_argument_group("extra MPNN args")
    extra_mpnn_args.add_argument(
        "--no-batch-norm",
        action="store_true",
        help="Turn off batch normalization after aggregation",
    )
    extra_mpnn_args.add_argument(
        "--multiclass-num-classes",
        type=int,
        default=3,
        help="Number of classes when running multiclass classification",
    )
    # TODO: Add in v2.1
    # extra_mpnn_args.add_argument(
    #     "--spectral-activation",
    #     default="exp",
    #     choices=["softplus", "exp"],
    #     help="Indicates which function to use in task_type spectra training to constrain outputs to be positive.",
    # )

    train_data_args = parser.add_argument_group("training input data args")
    train_data_args.add_argument(
        "-w",
        "--weight-column",
        help="Name of the column in the input CSV containing individual data weights",
    )
    train_data_args.add_argument(
        "--target-columns",
        nargs="+",
        help="Name of the columns containing target values (by default, uses all columns except the SMILES column and the ``ignore_columns``)",
    )
    train_data_args.add_argument(
        "--ignore-columns",
        nargs="+",
        help="Name of the columns to ignore when ``target_columns`` is not provided",
    )
    train_data_args.add_argument(
        "--no-cache",
        action="store_true",
        help="Turn off caching the featurized ``MolGraph`` s at the beginning of training",
    )
    # TODO: Add in v2.1
    # train_data_args.add_argument(
    #     "--spectra-phase-mask-path",
    #     help="Path to a file containing a phase mask array, used for excluding particular regions in spectra predictions.",
    # )

    train_args = parser.add_argument_group("training args")
    train_args.add_argument(
        "-t",
        "--task-type",
        default="regression",
        action=LookupAction(PredictorRegistry),
        help="Type of dataset (determines the default loss function used during training, defaults to ``regression``)",
    )
    train_args.add_argument(
        "-l",
        "--loss-function",
        action=LookupAction(LossFunctionRegistry),
        help="Loss function to use during training (will use the default loss function for the given task type if not specified)",
    )
    train_args.add_argument(
        "--v-kl",
        "--evidential-regularization",
        type=float,
        default=0.0,
        help="Specify the value used in regularization for evidential loss function. The default value recommended by Soleimany et al. (2021) is 0.2. However, the optimal value is dataset-dependent, so it is recommended that users test different values to find the best value for their model.",
    )

    train_args.add_argument(
        "--eps", type=float, default=1e-8, help="Evidential regularization epsilon"
    )
    # TODO: Add in v2.1
    # train_args.add_argument(  # TODO: Is threshold the same thing as the spectra target floor? I'm not sure but combined them.
    #     "-T",
    #     "--threshold",
    #     "--spectra-target-floor",
    #     type=float,
    #     default=1e-8,
    #     help="spectral threshold limit. v1 help string: Values in targets for dataset type spectra are replaced with this value, intended to be a small positive number used to enforce positive values.",
    # )
    train_args.add_argument(
        "--metrics",
        "--metric",
        nargs="+",
        action=LookupAction(MetricRegistry),
        help="Specify the evaluation metrics. If unspecified, chemprop will use the following metrics for given dataset types: regression -> ``rmse``, classification -> ``roc``, multiclass -> ``ce`` ('cross entropy'), spectral -> ``sid``. If multiple metrics are provided, the 0-th one will be used for early stopping and checkpointing.",
    )
    train_args.add_argument(
        "--tracking-metric",
        default="val_loss",
        help="The metric to track for early stopping and checkpointing. Defaults to the criterion used during training.",
    )
    train_args.add_argument(
        "--show-individual-scores",
        action="store_true",
        help="Show all scores for individual targets, not just average, at the end.",
    )
    train_args.add_argument(
        "--task-weights",
        nargs="+",
        type=float,
        help="Weights to apply for whole tasks in the loss function",
    )
    train_args.add_argument(
        "--warmup-epochs",
        type=int,
        default=2,
        help="Number of epochs during which learning rate increases linearly from ``init_lr`` to ``max_lr`` (afterwards, learning rate decreases exponentially from ``max_lr`` to ``final_lr``)",
    )

    train_args.add_argument("--init-lr", type=float, default=1e-4, help="Initial learning rate.")
    train_args.add_argument("--max-lr", type=float, default=1e-3, help="Maximum learning rate.")
    train_args.add_argument("--final-lr", type=float, default=1e-4, help="Final learning rate.")
    train_args.add_argument("--epochs", type=int, default=50, help="Number of epochs to train over")
    train_args.add_argument(
        "--patience",
        type=int,
        default=None,
        help="Number of epochs to wait for improvement before early stopping",
    )
    train_args.add_argument(
        "--grad-clip",
        type=float,
        help="Passed directly to the lightning trainer which controls grad clipping (see the ``Trainer()`` docstring for details)",
    )
    train_args.add_argument(
        "--class-balance",
        action="store_true",
        help="Ensures each training batch contains an equal number of positive and negative samples.",
    )

    split_args = parser.add_argument_group("split args")
    split_args.add_argument(
        "--split",
        "--split-type",
        type=uppercase,
        default="RANDOM",
        choices=list(SplitType.keys()),
        help="Method of splitting the data into train/val/test (case insensitive)",
    )
    split_args.add_argument(
        "--split-sizes",
        type=float,
        nargs=3,
        default=[0.8, 0.1, 0.1],
        help="Split proportions for train/validation/test sets",
    )
    split_args.add_argument(
        "--split-key-molecule",
        type=int,
        default=0,
        help="Specify the index of the key molecule used for splitting when multiple molecules are present and constrained split_type is used (e.g., ``scaffold_balanced`` or ``random_with_repeated_smiles``). Note that this index begins with zero for the first molecule.",
    )
    split_args.add_argument(
        "-k",
        "--num-folds",
        type=int,
        default=1,
        help="Number of folds when performing cross validation",
    )
    split_args.add_argument(
        "--save-smiles-splits",
        action="store_true",
        help="Whether to store the SMILES in each train/val/test split",
    )
    split_args.add_argument(
        "--splits-file",
        type=Path,
        help="Path to a JSON file containing pre-defined splits for the input data, formatted as a list of dictionaries with keys ``train``, ``val``, and ``test`` and values as lists of indices or formatted strings (e.g. [0, 1, 2, 4] or '0-2,4')",
    )
    train_data_args.add_argument(
        "--splits-column",
        help="Name of the column in the input CSV file containing ``train``, ``val``, or ``test`` for each row",
    )
    split_args.add_argument(
        "--data-seed",
        type=int,
        default=0,
        help="Specify the random seed to use when splitting data into train/val/test sets. When ``num_folds`` > 1, the first fold uses this seed and all subsequent folds add 1 to the seed (also used for shuffling data in ``build_dataloader`` when ``shuffle`` is True).",
    )

    parser.add_argument(
        "--pytorch-seed",
        type=int,
        default=None,
        help="Seed for PyTorch randomness (e.g., random initial weights)",
    )

    return parser


def process_train_args(args: Namespace) -> Namespace:
    if args.output_dir is None:
        args.output_dir = CHEMPROP_TRAIN_DIR / args.data_path.stem / NOW

    return args


def validate_train_args(args):
    if args.config_path is None and args.data_path is None:
        raise ArgumentError(argument=None, message="Data path must be provided for training.")

    if args.data_path.suffix not in [".csv"]:
        raise ArgumentError(
            argument=None, message=f"Input data must be a CSV file. Got {args.data_path}"
        )

    if args.epochs != -1 and args.epochs <= args.warmup_epochs:
        raise ArgumentError(
            argument=None,
            message=f"The number of epochs should be higher than the number of epochs during warmup. Got {args.epochs} epochs and {args.warmup_epochs} warmup epochs",
        )

    # TODO: model_frzn is deprecated and then remove in v2.2
    if args.checkpoint is not None and args.model_frzn is not None:
        raise ArgumentError(
            argument=None,
            message="`--checkpoint` and `--model-frzn` cannot be used at the same time.",
        )

    if "--model-frzn" in sys.argv:
        logger.warning(
            "`--model-frzn` is deprecated and will be removed in v2.2. "
            "Please use `--checkpoint` with `--freeze-encoder` instead."
        )

    if args.freeze_encoder and args.checkpoint is None:
        raise ArgumentError(
            argument=None,
            message="`--freeze-encoder` can only be used when `--checkpoint` is used.",
        )

    if args.frzn_ffn_layers > 0:
        if args.checkpoint is None and args.model_frzn is None:
            raise ArgumentError(
                argument=None,
                message="`--frzn-ffn-layers` can only be used when `--checkpoint` or `--model-frzn` (depreciated in v2.1) is used.",
            )
        if args.checkpoint is not None and not args.freeze_encoder:
            raise ArgumentError(
                argument=None,
                message="To freeze the first `n` layers of the FFN via `--frzn-ffn-layers`. The message passing layer should also be frozen with `--freeze-encoder`.",
            )

    if args.class_balance and args.task_type != "classification":
        raise ArgumentError(
            argument=None, message="Class balance is only applicable for classification tasks."
        )

<<<<<<< HEAD
    valid_tracking_metrics = (
        args.metrics or [PredictorRegistry[args.task_type]._T_default_metric.alias]
    ) + ["val_loss"]
    if args.tracking_metric not in valid_tracking_metrics:
        raise ArgumentError(
            argument=None,
            message=f"Tracking metric must be either 'val_loss' or one of the metrics specified via `--metrics`. Got {args.tracking_metric}",
        )
=======
    input_cols, target_cols = get_column_names(
        args.data_path,
        args.smiles_columns,
        args.reaction_columns,
        args.target_columns,
        args.ignore_columns,
        args.splits_column,
        args.weight_column,
        args.no_header_row,
    )

    args.input_columns = input_cols
    args.target_columns = target_cols

    return args

>>>>>>> 09b764b2

    return args


def normalize_inputs(train_dset, val_dset, args):
    multicomponent = isinstance(train_dset, MulticomponentDataset)
    num_components = train_dset.n_components if multicomponent else 1

    X_d_transform = None
    V_f_transforms = [nn.Identity()] * num_components
    E_f_transforms = [nn.Identity()] * num_components
    V_d_transforms = [None] * num_components
    graph_transforms = []

    d_xd = train_dset.d_xd
    d_vf = train_dset.d_vf
    d_ef = train_dset.d_ef
    d_vd = train_dset.d_vd

    if d_xd > 0 and not args.no_descriptor_scaling:
        scaler = train_dset.normalize_inputs("X_d")
        val_dset.normalize_inputs("X_d", scaler)

        scaler = scaler if not isinstance(scaler, list) else scaler[0]

        if scaler is not None:
            logger.info(
                f"Descriptors: loc = {np.array2string(scaler.mean_, precision=3)}, scale = {np.array2string(scaler.scale_, precision=3)}"
            )
            X_d_transform = ScaleTransform.from_standard_scaler(scaler)

    if d_vf > 0 and not args.no_atom_feature_scaling:
        scaler = train_dset.normalize_inputs("V_f")
        val_dset.normalize_inputs("V_f", scaler)

        scalers = [scaler] if not isinstance(scaler, list) else scaler

        for i, scaler in enumerate(scalers):
            if scaler is None:
                continue

            logger.info(
                f"Atom features for mol {i}: loc = {np.array2string(scaler.mean_, precision=3)}, scale = {np.array2string(scaler.scale_, precision=3)}"
            )
            featurizer = (
                train_dset.datasets[i].featurizer if multicomponent else train_dset.featurizer
            )
            V_f_transforms[i] = ScaleTransform.from_standard_scaler(
                scaler, pad=featurizer.atom_fdim - featurizer.extra_atom_fdim
            )

    if d_ef > 0 and not args.no_bond_feature_scaling:
        scaler = train_dset.normalize_inputs("E_f")
        val_dset.normalize_inputs("E_f", scaler)

        scalers = [scaler] if not isinstance(scaler, list) else scaler

        for i, scaler in enumerate(scalers):
            if scaler is None:
                continue

            logger.info(
                f"Bond features for mol {i}: loc = {np.array2string(scaler.mean_, precision=3)}, scale = {np.array2string(scaler.scale_, precision=3)}"
            )
            featurizer = (
                train_dset.datasets[i].featurizer if multicomponent else train_dset.featurizer
            )
            E_f_transforms[i] = ScaleTransform.from_standard_scaler(
                scaler, pad=featurizer.bond_fdim - featurizer.extra_bond_fdim
            )

    for V_f_transform, E_f_transform in zip(V_f_transforms, E_f_transforms):
        graph_transforms.append(GraphTransform(V_f_transform, E_f_transform))

    if d_vd > 0 and not args.no_atom_descriptor_scaling:
        scaler = train_dset.normalize_inputs("V_d")
        val_dset.normalize_inputs("V_d", scaler)

        scalers = [scaler] if not isinstance(scaler, list) else scaler

        for i, scaler in enumerate(scalers):
            if scaler is None:
                continue

            logger.info(
                f"Atom descriptors for mol {i}: loc = {np.array2string(scaler.mean_, precision=3)}, scale = {np.array2string(scaler.scale_, precision=3)}"
            )
            V_d_transforms[i] = ScaleTransform.from_standard_scaler(scaler)

    return X_d_transform, graph_transforms, V_d_transforms


def load_and_use_pretrained_model_scalers(model_path: Path, train_dset, val_dset) -> None:
    if isinstance(train_dset, MulticomponentDataset):
        _model = MulticomponentMPNN.load_from_file(model_path)
        blocks = _model.message_passing.blocks
        train_dsets = train_dset.datasets
        val_dsets = val_dset.datasets
    else:
        _model = MPNN.load_from_file(model_path)
        blocks = [_model.message_passing]
        train_dsets = [train_dset]
        val_dsets = [val_dset]

    for i in range(len(blocks)):
        if isinstance(_model.X_d_transform, ScaleTransform):
            scaler = _model.X_d_transform.to_standard_scaler()
            train_dsets[i].normalize_inputs("X_d", scaler)
            val_dsets[i].normalize_inputs("X_d", scaler)

        if isinstance(blocks[i].graph_transform, GraphTransform):
            if isinstance(blocks[i].graph_transform.V_transform, ScaleTransform):
                V_anti_pad = (
                    train_dsets[i].featurizer.atom_fdim - train_dsets[i].featurizer.extra_atom_fdim
                )
                scaler = blocks[i].graph_transform.V_transform.to_standard_scaler(
                    anti_pad=V_anti_pad
                )
                train_dsets[i].normalize_inputs("V_f", scaler)
                val_dsets[i].normalize_inputs("V_f", scaler)
            if isinstance(blocks[i].graph_transform.E_transform, ScaleTransform):
                E_anti_pad = (
                    train_dsets[i].featurizer.bond_fdim - train_dsets[i].featurizer.extra_bond_fdim
                )
                scaler = blocks[i].graph_transform.E_transform.to_standard_scaler(
                    anti_pad=E_anti_pad
                )
                train_dsets[i].normalize_inputs("E_f", scaler)
                val_dsets[i].normalize_inputs("E_f", scaler)

        if isinstance(blocks[i].V_d_transform, ScaleTransform):
            scaler = blocks[i].V_d_transform.to_standard_scaler()
            train_dsets[i].normalize_inputs("V_d", scaler)
            val_dsets[i].normalize_inputs("V_d", scaler)

    if isinstance(_model.predictor.output_transform, UnscaleTransform):
        scaler = _model.predictor.output_transform.to_standard_scaler()
        train_dset.normalize_targets(scaler)
        val_dset.normalize_targets(scaler)


def save_config(parser: ArgumentParser, args: Namespace, config_path: Path):
    config_args = deepcopy(args)
    for key, value in vars(config_args).items():
        if isinstance(value, Path):
            setattr(config_args, key, str(value))

    for key in ["atom_features_path", "atom_descriptors_path", "bond_features_path"]:
        if getattr(config_args, key) is not None:
            for index, path in getattr(config_args, key).items():
                getattr(config_args, key)[index] = str(path)

    parser.write_config_file(parsed_namespace=config_args, output_file_paths=[str(config_path)])


def save_smiles_splits(args: Namespace, output_dir, train_dset, val_dset, test_dset):
    match (args.smiles_columns, args.reaction_columns):
        case [_, None]:
            column_labels = deepcopy(args.smiles_columns)
        case [None, _]:
            column_labels = deepcopy(args.reaction_columns)
        case _:
            column_labels = deepcopy(args.smiles_columns)
            column_labels.extend(args.reaction_columns)

    train_smis = train_dset.names
    df_train = pd.DataFrame(train_smis, columns=column_labels)
    df_train.to_csv(output_dir / "train_smiles.csv", index=False)

    val_smis = val_dset.names
    df_val = pd.DataFrame(val_smis, columns=column_labels)
    df_val.to_csv(output_dir / "val_smiles.csv", index=False)

    if test_dset is not None:
        test_smis = test_dset.names
        df_test = pd.DataFrame(test_smis, columns=column_labels)
        df_test.to_csv(output_dir / "test_smiles.csv", index=False)


def build_splits(args, format_kwargs, featurization_kwargs):
    """build the train/val/test splits"""
    logger.info(f"Pulling data from file: {args.data_path}")
    all_data = build_data_from_files(
        args.data_path,
        p_descriptors=args.descriptors_path,
        p_atom_feats=args.atom_features_path,
        p_bond_feats=args.bond_features_path,
        p_atom_descs=args.atom_descriptors_path,
        **format_kwargs,
        **featurization_kwargs,
    )

    if args.splits_column is not None:
        df = pd.read_csv(
            args.data_path, header=None if args.no_header_row else "infer", index_col=False
        )
        grouped = df.groupby(df[args.splits_column].str.lower())
        train_indices = grouped.groups.get("train", pd.Index([])).tolist()
        val_indices = grouped.groups.get("val", pd.Index([])).tolist()
        test_indices = grouped.groups.get("test", pd.Index([])).tolist()
        train_indices, val_indices, test_indices = [train_indices], [val_indices], [test_indices]

    elif args.splits_file is not None:
        with open(args.splits_file, "rb") as json_file:
            split_idxss = json.load(json_file)
        train_indices = [parse_indices(d["train"]) for d in split_idxss]
        val_indices = [parse_indices(d["val"]) for d in split_idxss]
        test_indices = [parse_indices(d["test"]) for d in split_idxss]

    else:
        splitting_data = all_data[args.split_key_molecule]
        if isinstance(splitting_data[0], ReactionDatapoint):
            splitting_mols = [datapoint.rct for datapoint in splitting_data]
        else:
            splitting_mols = [datapoint.mol for datapoint in splitting_data]
        train_indices, val_indices, test_indices = make_split_indices(
            splitting_mols, args.split, args.split_sizes, args.data_seed, args.num_folds
        )
        if not (
            SplitType.get(args.split) == SplitType.CV_NO_VAL
            or SplitType.get(args.split) == SplitType.CV
        ):
            train_indices, val_indices, test_indices = (
                [train_indices],
                [val_indices],
                [test_indices],
            )

    train_data, val_data, test_data = split_data_by_indices(
        all_data, train_indices, val_indices, test_indices
    )
    for i_split in range(len(train_data)):
        sizes = [len(train_data[i_split][0]), len(val_data[i_split][0]), len(test_data[i_split][0])]
        logger.info(f"train/val/test split_{i_split} sizes: {sizes}")

    return train_data, val_data, test_data


def summarize(
    target_cols: list[str], task_type: str, dataset: _MolGraphDatasetMixin
) -> tuple[list, list]:
    if task_type in ["regression", "regression-mve", "regression-evidential"]:
        if isinstance(dataset, MulticomponentDataset):
            y = dataset.datasets[0].Y
        else:
            y = dataset.Y
        y_mean = np.nanmean(y, axis=0)
        y_std = np.nanstd(y, axis=0)
        y_median = np.nanmedian(y, axis=0)
        mean_dev_abs = np.abs(y - y_mean)
        num_targets = np.sum(~np.isnan(y), axis=0)
        frac_1_sigma = np.sum((mean_dev_abs < y_std), axis=0) / num_targets
        frac_2_sigma = np.sum((mean_dev_abs < 2 * y_std), axis=0) / num_targets

        column_headers = ["Statistic"] + [f"Value ({target_cols[i]})" for i in range(y.shape[1])]
        table_rows = [
            ["Num. smiles"] + [f"{len(y)}" for i in range(y.shape[1])],
            ["Num. targets"] + [f"{num_targets[i]}" for i in range(y.shape[1])],
            ["Num. NaN"] + [f"{len(y) - num_targets[i]}" for i in range(y.shape[1])],
            ["Mean"] + [f"{mean:0.3g}" for mean in y_mean],
            ["Std. dev."] + [f"{std:0.3g}" for std in y_std],
            ["Median"] + [f"{median:0.3g}" for median in y_median],
            ["% within 1 s.d."] + [f"{sigma:0.0%}" for sigma in frac_1_sigma],
            ["% within 2 s.d."] + [f"{sigma:0.0%}" for sigma in frac_2_sigma],
        ]
        return (column_headers, table_rows)
    elif task_type in [
        "classification",
        "classification-dirichlet",
        "multiclass",
        "multiclass-dirichlet",
    ]:
        if isinstance(dataset, MulticomponentDataset):
            y = dataset.datasets[0].Y
        else:
            y = dataset.Y

        mask = np.isnan(y)
        classes = np.sort(np.unique(y[~mask]))

        class_counts = np.stack([(classes[:, None] == y[:, i]).sum(1) for i in range(y.shape[1])])
        class_fracs = class_counts / y.shape[0]
        nan_count = np.nansum(mask, axis=0)
        nan_frac = nan_count / y.shape[0]

        column_headers = ["Class"] + [f"Count/Percent {target_cols[i]}" for i in range(y.shape[1])]

        table_rows = [
            [f"{k}"] + [f"{class_counts[j,i]}/{class_fracs[j,i]:0.0%}" for j in range(y.shape[1])]
            for i, k in enumerate(classes)
        ]

        nan_row = ["NaN"] + [f"{nan_count[i]}/{nan_frac[i]:0.0%}" for i in range(y.shape[1])]
        table_rows.append(nan_row)

        total_row = ["Total"] + [f"{y.shape[0]}/{100.00}%" for i in range(y.shape[1])]
        table_rows.append(total_row)

        return (column_headers, table_rows)
    else:
        raise ValueError(f"unsupported task type! Task type '{args.task_type}' was not recognized.")


def build_table(column_headers: list[str], table_rows: list[str], title: str | None = None) -> str:
    right_justified_columns = [
        Column(header=column_header, justify="right") for column_header in column_headers
    ]
    table = Table(*right_justified_columns, title=title)
    for row in table_rows:
        table.add_row(*row)

    console = Console(record=True, file=StringIO(), width=200)
    console.print(table)
    return console.export_text()


def build_datasets(args, train_data, val_data, test_data):
    """build the train/val/test datasets, where :attr:`test_data` may be None"""
    multicomponent = len(train_data) > 1
    if multicomponent:
        train_dsets = [
            make_dataset(data, args.rxn_mode, args.multi_hot_atom_featurizer_mode)
            for data in train_data
        ]
        val_dsets = [
            make_dataset(data, args.rxn_mode, args.multi_hot_atom_featurizer_mode)
            for data in val_data
        ]
        train_dset = MulticomponentDataset(train_dsets)
        val_dset = MulticomponentDataset(val_dsets)
        if len(test_data[0]) > 0:
            test_dsets = [
                make_dataset(data, args.rxn_mode, args.multi_hot_atom_featurizer_mode)
                for data in test_data
            ]
            test_dset = MulticomponentDataset(test_dsets)
        else:
            test_dset = None
    else:
        train_data = train_data[0]
        val_data = val_data[0]
        test_data = test_data[0]
        train_dset = make_dataset(train_data, args.rxn_mode, args.multi_hot_atom_featurizer_mode)
        val_dset = make_dataset(val_data, args.rxn_mode, args.multi_hot_atom_featurizer_mode)
        if len(test_data) > 0:
            test_dset = make_dataset(test_data, args.rxn_mode, args.multi_hot_atom_featurizer_mode)
        else:
            test_dset = None
    if args.task_type != "spectral":
        for dataset, label in zip(
            [train_dset, val_dset, test_dset], ["Training", "Validation", "Test"]
        ):
            column_headers, table_rows = summarize(args.target_columns, args.task_type, dataset)
            output = build_table(column_headers, table_rows, f"Summary of {label} Data")
            logger.info("\n" + output)

    return train_dset, val_dset, test_dset


def build_model(
    args,
    train_dset: MolGraphDataset | MulticomponentDataset,
    output_transform: UnscaleTransform,
    input_transforms: tuple[ScaleTransform, list[GraphTransform], list[ScaleTransform]],
) -> MPNN:
    mp_cls = AtomMessagePassing if args.atom_messages else BondMessagePassing

    X_d_transform, graph_transforms, V_d_transforms = input_transforms
    if isinstance(train_dset, MulticomponentDataset):
        mp_blocks = [
            mp_cls(
                train_dset.datasets[i].featurizer.atom_fdim,
                train_dset.datasets[i].featurizer.bond_fdim,
                d_h=args.message_hidden_dim,
                d_vd=(
                    train_dset.datasets[i].d_vd
                    if isinstance(train_dset.datasets[i], MoleculeDataset)
                    else 0
                ),
                bias=args.message_bias,
                depth=args.depth,
                undirected=args.undirected,
                dropout=args.dropout,
                activation=args.activation,
                V_d_transform=V_d_transforms[i],
                graph_transform=graph_transforms[i],
            )
            for i in range(train_dset.n_components)
        ]
        if args.mpn_shared:
            if args.reaction_columns is not None and args.smiles_columns is not None:
                raise ArgumentError(
                    argument=None,
                    message="Cannot use shared MPNN with both molecule and reaction data.",
                )

        mp_block = MulticomponentMessagePassing(mp_blocks, train_dset.n_components, args.mpn_shared)
        # NOTE(degraff): this if/else block should be handled by the init of MulticomponentMessagePassing
        # if args.mpn_shared:
        #     mp_block = MulticomponentMessagePassing(mp_blocks[0], n_components, args.mpn_shared)
        # else:
        d_xd = train_dset.datasets[0].d_xd
        n_tasks = train_dset.datasets[0].Y.shape[1]
        mpnn_cls = MulticomponentMPNN
    else:
        mp_block = mp_cls(
            train_dset.featurizer.atom_fdim,
            train_dset.featurizer.bond_fdim,
            d_h=args.message_hidden_dim,
            d_vd=train_dset.d_vd if isinstance(train_dset, MoleculeDataset) else 0,
            bias=args.message_bias,
            depth=args.depth,
            undirected=args.undirected,
            dropout=args.dropout,
            activation=args.activation,
            V_d_transform=V_d_transforms[0],
            graph_transform=graph_transforms[0],
        )
        d_xd = train_dset.d_xd
        n_tasks = train_dset.Y.shape[1]
        mpnn_cls = MPNN

    agg = Factory.build(AggregationRegistry[args.aggregation], norm=args.aggregation_norm)
    predictor_cls = PredictorRegistry[args.task_type]
    if args.loss_function is not None:
        task_weights = torch.ones(n_tasks) if args.task_weights is None else args.task_weights
        criterion = Factory.build(
            LossFunctionRegistry[args.loss_function],
            task_weights=task_weights,
            v_kl=args.v_kl,
            # threshold=args.threshold, TODO: Add in v2.1
            eps=args.eps,
        )
    else:
        criterion = None
    if args.metrics is not None:
        metrics = [Factory.build(MetricRegistry[metric]) for metric in args.metrics]
    else:
        metrics = None

    predictor = Factory.build(
        predictor_cls,
        input_dim=mp_block.output_dim + d_xd,
        n_tasks=n_tasks,
        hidden_dim=args.ffn_hidden_dim,
        n_layers=args.ffn_num_layers,
        dropout=args.dropout,
        activation=args.activation,
        criterion=criterion,
        n_classes=args.multiclass_num_classes,
        output_transform=output_transform,
        # spectral_activation=args.spectral_activation, TODO: Add in v2.1
    )

    if args.loss_function is None:
        logger.info(
            f"No loss function was specified! Using class default: {predictor_cls._T_default_criterion}"
        )

    return mpnn_cls(
        mp_block,
        agg,
        predictor,
        not args.no_batch_norm,
        metrics,
        args.warmup_epochs,
        args.init_lr,
        args.max_lr,
        args.final_lr,
        X_d_transform=X_d_transform,
    )


def train_model(
    args, train_loader, val_loader, test_loader, output_dir, output_transform, input_transforms
):
    if args.checkpoint is not None:
        model_paths = find_models(args.checkpoint)
        if args.ensemble_size != len(model_paths):
            logger.warning(
                f"The number of models in ensemble for each splitting of data is set to {len(model_paths)}."
            )
            args.ensemble_size = len(model_paths)

    for model_idx in range(args.ensemble_size):
        model_output_dir = output_dir / f"model_{model_idx}"
        model_output_dir.mkdir(exist_ok=True, parents=True)

        if args.pytorch_seed is None:
            seed = torch.seed()
            deterministic = False
        else:
            seed = args.pytorch_seed + model_idx
            deterministic = True

        torch.manual_seed(seed)

        if args.checkpoint or args.model_frzn is not None:
            mpnn_cls = (
                MulticomponentMPNN
                if isinstance(train_loader.dataset, MulticomponentDataset)
                else MPNN
            )
            model_path = model_paths[model_idx] if args.checkpoint else args.model_frzn
            model = mpnn_cls.load_from_file(model_path)

            if args.checkpoint:
                model.apply(
                    lambda m: setattr(m, "p", args.dropout)
                    if isinstance(m, torch.nn.Dropout)
                    else None
                )

            # TODO: model_frzn is deprecated and then remove in v2.2
            if args.model_frzn or args.freeze_encoder:
                model.message_passing.apply(lambda module: module.requires_grad_(False))
                model.message_passing.eval()
                model.bn.apply(lambda module: module.requires_grad_(False))
                model.bn.eval()
                for idx in range(args.frzn_ffn_layers):
                    model.predictor.ffn[idx].requires_grad_(False)
                    model.predictor.ffn[idx + 1].eval()
        else:
            model = build_model(args, train_loader.dataset, output_transform, input_transforms)
        logger.info(model)

        try:
            trainer_logger = TensorBoardLogger(
                model_output_dir, "trainer_logs", default_hp_metric=False
            )
        except ModuleNotFoundError as e:
            logger.warning(
                f"Unable to import TensorBoardLogger, reverting to CSVLogger (original error: {e})."
            )
            trainer_logger = CSVLogger(model_output_dir, "trainer_logs")

        if args.tracking_metric == "val_loss":
            T_tracking_metric = model.criterion.__class__
        else:
            T_tracking_metric = MetricRegistry[args.tracking_metric]
            args.tracking_metric = "val/" + args.tracking_metric

        monitor_mode = "min" if T_tracking_metric.minimize else "max"
        logger.debug(f"Evaluation metric: '{T_tracking_metric.alias}', mode: '{monitor_mode}'")

        if args.remove_checkpoints:
            temp_dir = TemporaryDirectory()
            checkpoint_dir = Path(temp_dir.name)
        else:
            checkpoint_dir = model_output_dir

        checkpoint_filename = (
            f"best-epoch={{epoch}}-{args.tracking_metric.replace('/', '_')}="
            f"{{{args.tracking_metric}:.2f}}"
        )
        checkpointing = ModelCheckpoint(
            checkpoint_dir / "checkpoints",
            checkpoint_filename,
            args.tracking_metric,
            mode=monitor_mode,
            save_last=True,
            auto_insert_metric_name=False,
        )

        if args.epochs != -1:
            patience = args.patience if args.patience is not None else args.epochs
            early_stopping = EarlyStopping(
                args.tracking_metric, patience=patience, mode=monitor_mode
            )
            callbacks = [checkpointing, early_stopping]
        else:
            callbacks = [checkpointing]

        trainer = pl.Trainer(
            logger=trainer_logger,
            enable_progress_bar=True,
            accelerator=args.accelerator,
            devices=args.devices,
            max_epochs=args.epochs,
            callbacks=callbacks,
            gradient_clip_val=args.grad_clip,
            deterministic=deterministic,
        )
        trainer.fit(model, train_loader, val_loader)

        if test_loader is not None:
            if isinstance(trainer.strategy, DDPStrategy):
                torch.distributed.destroy_process_group()

                best_ckpt_path = trainer.checkpoint_callback.best_model_path
                trainer = pl.Trainer(
                    logger=trainer_logger,
                    enable_progress_bar=True,
                    accelerator=args.accelerator,
                    devices=1,
                )
                model = model.load_from_checkpoint(best_ckpt_path)
                predss = trainer.predict(model, dataloaders=test_loader)
            else:
                predss = trainer.predict(dataloaders=test_loader)

            preds = torch.concat(predss, 0)
            if model.predictor.n_targets > 1:
                preds = preds[..., 0]
            preds = preds.numpy()

            evaluate_and_save_predictions(
                preds, test_loader, model.metrics[:-1], model_output_dir, args
            )

        best_model_path = checkpointing.best_model_path
        model = model.__class__.load_from_checkpoint(best_model_path)
        p_model = model_output_dir / "best.pt"
        save_model(p_model, model, args.target_columns)
        logger.info(f"Best model saved to '{p_model}'")

        if args.remove_checkpoints:
            temp_dir.cleanup()


def evaluate_and_save_predictions(preds, test_loader, metrics, model_output_dir, args):
    if isinstance(test_loader.dataset, MulticomponentDataset):
        test_dset = test_loader.dataset.datasets[0]
    else:
        test_dset = test_loader.dataset
    targets = test_dset.Y
    mask = torch.from_numpy(np.isfinite(targets))
    targets = np.nan_to_num(targets, nan=0.0)
    weights = torch.ones(len(test_dset))
    lt_mask = torch.from_numpy(test_dset.lt_mask) if test_dset.lt_mask[0] is not None else None
    gt_mask = torch.from_numpy(test_dset.gt_mask) if test_dset.gt_mask[0] is not None else None

    individual_scores = dict()
    for metric in metrics:
        individual_scores[metric.alias] = []
        for i, col in enumerate(args.target_columns):
            if "multiclass" in args.task_type:
                preds_slice = torch.from_numpy(preds[:, i : i + 1, :])
                targets_slice = torch.from_numpy(targets[:, i : i + 1])
            else:
                preds_slice = torch.from_numpy(preds[:, i])
                targets_slice = torch.from_numpy(targets[:, i])
            preds_loss = metric(
                preds_slice,
                targets_slice,
                mask[:, i],
                weights,
                lt_mask[:, i] if lt_mask is not None else None,
                gt_mask[:, i] if gt_mask is not None else None,
            )
            individual_scores[metric.alias].append(preds_loss)

    logger.info("Entire Test Set results:")
    for metric in metrics:
        avg_loss = sum(individual_scores[metric.alias]) / len(individual_scores[metric.alias])
        logger.info(f"entire_test/{metric.alias}: {avg_loss}")

    if args.show_individual_scores:
        logger.info("Entire Test Set individual results:")
        for metric in metrics:
            for i, col in enumerate(args.target_columns):
                logger.info(
                    f"entire_test/{col}/{metric.alias}: {individual_scores[metric.alias][i]}"
                )

    names = test_loader.dataset.names
    if isinstance(test_loader.dataset, MulticomponentDataset):
        namess = list(zip(*names))
    else:
        namess = [names]

    columns = args.input_columns + args.target_columns
    if "multiclass" in args.task_type:
        columns = columns + [f"{col}_prob" for col in args.target_columns]
        formatted_probability_strings = np.apply_along_axis(
            lambda x: ",".join(map(str, x)), 2, preds
        )
        predicted_class_labels = preds.argmax(axis=-1)
        df_preds = pd.DataFrame(
            list(zip(*namess, *predicted_class_labels.T, *formatted_probability_strings.T)),
            columns=columns,
        )
    else:
        df_preds = pd.DataFrame(list(zip(*namess, *preds.T)), columns=columns)
    df_preds.to_csv(model_output_dir / "test_predictions.csv", index=False)


def main(args):
    format_kwargs = dict(
        no_header_row=args.no_header_row,
        smiles_cols=args.smiles_columns,
        rxn_cols=args.reaction_columns,
        target_cols=args.target_columns,
        ignore_cols=args.ignore_columns,
        splits_col=args.splits_column,
        weight_col=args.weight_column,
        bounded=args.loss_function is not None and "bounded" in args.loss_function,
    )

    featurization_kwargs = dict(
        molecule_featurizers=args.molecule_featurizers, keep_h=args.keep_h, add_h=args.add_h
    )

    splits = build_splits(args, format_kwargs, featurization_kwargs)

    for fold_idx, (train_data, val_data, test_data) in enumerate(zip(*splits)):
        if args.num_folds == 1:
            output_dir = args.output_dir
        else:
            output_dir = args.output_dir / f"fold_{fold_idx}"

        output_dir.mkdir(exist_ok=True, parents=True)

        train_dset, val_dset, test_dset = build_datasets(args, train_data, val_data, test_data)

        if args.save_smiles_splits:
            save_smiles_splits(args, output_dir, train_dset, val_dset, test_dset)

        if args.checkpoint or args.model_frzn is not None:
            model_paths = find_models(args.checkpoint)
            if len(model_paths) > 1:
                logger.warning(
                    "Multiple checkpoint files were loaded, but only the scalers from "
                    f"{model_paths[0]} are used. It is assumed that all models provided have the "
                    "same data scalings, meaning they were trained on the same data."
                )
            model_path = model_paths[0] if args.checkpoint else args.model_frzn
            load_and_use_pretrained_model_scalers(model_path, train_dset, val_dset)
            input_transforms = (None, None, None)
            output_transform = None
        else:
            input_transforms = normalize_inputs(train_dset, val_dset, args)

            if "regression" in args.task_type:
                output_scaler = train_dset.normalize_targets()
                val_dset.normalize_targets(output_scaler)
                logger.info(
                    f"Train data: mean = {output_scaler.mean_} | std = {output_scaler.scale_}"
                )
                output_transform = UnscaleTransform.from_standard_scaler(output_scaler)
            else:
                output_transform = None

        if not args.no_cache:
            train_dset.cache = True
            val_dset.cache = True

        train_loader = build_dataloader(
            train_dset,
            args.batch_size,
            args.num_workers,
            class_balance=args.class_balance,
            seed=args.data_seed,
        )
        if args.class_balance:
            logger.debug(
                f"With `--class-balance`, effective train size = {len(train_loader.sampler)}"
            )
        val_loader = build_dataloader(val_dset, args.batch_size, args.num_workers, shuffle=False)
        if test_dset is not None:
            test_loader = build_dataloader(
                test_dset, args.batch_size, args.num_workers, shuffle=False
            )
        else:
            test_loader = None

        train_model(
            args,
            train_loader,
            val_loader,
            test_loader,
            output_dir,
            output_transform,
            input_transforms,
        )


if __name__ == "__main__":
    # TODO: update this old code or remove it.
    parser = ArgumentParser()
    parser = TrainSubcommand.add_args(parser)

    logging.basicConfig(stream=sys.stdout, level=logging.DEBUG, force=True)
    args = parser.parse_args()
    TrainSubcommand.func(args)<|MERGE_RESOLUTION|>--- conflicted
+++ resolved
@@ -18,18 +18,13 @@
 import torch
 import torch.nn as nn
 
-<<<<<<< HEAD
-from chemprop.cli.common import add_common_args, process_common_args, validate_common_args
-from chemprop.cli.conf import CHEMPROP_TRAIN_DIR, NOW
-=======
 from chemprop.cli.common import (
     add_common_args,
     find_models,
     process_common_args,
     validate_common_args,
 )
-from chemprop.cli.conf import NOW
->>>>>>> 09b764b2
+from chemprop.cli.conf import CHEMPROP_TRAIN_DIR, NOW
 from chemprop.cli.utils import (
     LookupAction,
     Subcommand,
@@ -534,7 +529,6 @@
             argument=None, message="Class balance is only applicable for classification tasks."
         )
 
-<<<<<<< HEAD
     valid_tracking_metrics = (
         args.metrics or [PredictorRegistry[args.task_type]._T_default_metric.alias]
     ) + ["val_loss"]
@@ -543,7 +537,7 @@
             argument=None,
             message=f"Tracking metric must be either 'val_loss' or one of the metrics specified via `--metrics`. Got {args.tracking_metric}",
         )
-=======
+
     input_cols, target_cols = get_column_names(
         args.data_path,
         args.smiles_columns,
@@ -557,10 +551,6 @@
 
     args.input_columns = input_cols
     args.target_columns = target_cols
-
-    return args
-
->>>>>>> 09b764b2
 
     return args
 
