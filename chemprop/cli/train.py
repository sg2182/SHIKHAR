--- conflicted
+++ resolved
@@ -730,7 +730,7 @@
     )
 
 
-def train_model(args, train_loader, val_loader, test_loader, output_dir, scaler):
+def train_model(args, train_loader, val_loader, test_loader, output_dir, scaler, input_scalers):
     for model_idx in range(args.ensemble_size):
         model_output_dir = output_dir / f"model_{model_idx}"
         model_output_dir.mkdir(exist_ok=True, parents=True)
@@ -776,7 +776,6 @@
             logger.info(f"Test results: {results}")
 
         p_model = model_output_dir / "model.pt"
-        input_scalers = []
         output_scaler = scaler
         save_model(p_model, model, input_scalers, output_scaler)
         logger.info(f"Model saved to '{p_model}'")
@@ -807,27 +806,20 @@
         splits = (train_data, val_data, test_data)
 
     for fold_idx, (train_data, val_data, test_data) in enumerate(zip(*splits)):
-<<<<<<< HEAD
+        if not no_cv:
+            output_dir = args.output_dir / f"fold_{fold_idx}"
+        else:
+            output_dir = args.output_dir
+
+        output_dir.mkdir(exist_ok=True, parents=True)
 
         train_dset, val_dset, test_dset = build_datasets(args, train_data, val_data, test_data)
 
         X_f_scaler, V_f_scaler, E_f_scaler, V_d_scaler = normalize_inputs(
             train_dset, val_dset, args
         )
-
-        if no_cv:
-            output_dir = args.output_dir
-        else:
-=======
-        if not no_cv:
->>>>>>> 392b0e58
-            output_dir = args.output_dir / f"fold_{fold_idx}"
-        else:
-            output_dir = args.output_dir
-
-        output_dir.mkdir(exist_ok=True, parents=True)
-
-        train_dset, val_dset, test_dset = build_datasets(args, train_data, val_data, test_data)
+        input_scalers = {"X_f": X_f_scaler, "V_f": V_f_scaler, "E_f": E_f_scaler, "V_d": V_d_scaler}
+
         if args.save_smiles_splits:
             save_smiles_splits(args, output_dir, train_dset, val_dset, test_dset)
 
@@ -845,50 +837,7 @@
         else:
             test_loader = None
 
-<<<<<<< HEAD
-        model = build_model(args, train_dset)
-        logger.info(model)
-
-        monitor_mode = "min" if model.metrics[0].minimize else "max"
-        logger.debug(f"Evaluation metric: '{model.metrics[0].alias}', mode: '{monitor_mode}'")
-
-        tb_logger = TensorBoardLogger(output_dir / "tb_logs")
-        checkpointing = ModelCheckpoint(
-            output_dir / "chkpts",
-            "{epoch}-{val_loss:.2f}",
-            "val_loss",
-            mode=monitor_mode,
-            save_last=True,
-        )
-
-        patience = args.patience if args.patience is not None else args.epochs
-        early_stopping = EarlyStopping("val_loss", patience=patience, mode=monitor_mode)
-
-        trainer = pl.Trainer(
-            logger=tb_logger,
-            enable_progress_bar=True,
-            accelerator="auto",
-            devices=args.n_gpu if torch.cuda.is_available() else 1,
-            max_epochs=args.epochs,
-            callbacks=[checkpointing, early_stopping],
-        )
-        trainer.fit(model, train_loader, val_loader)
-
-        if test_loader is not None:
-            if args.task_type == "regression":
-                model.predictor.register_buffer("loc", torch.tensor(scaler.mean_).view(-1, 1))
-                model.predictor.register_buffer("scale", torch.tensor(scaler.scale_).view(-1, 1))
-            results = trainer.test(model, test_loader)[0]
-            logger.info(f"Test results: {results}")
-
-        p_model = output_dir / "model.pt"
-        input_scalers = {"X_f": X_f_scaler, "V_f": V_f_scaler, "E_f": E_f_scaler, "V_d": V_d_scaler}
-        output_scaler = scaler
-        save_model(p_model, model, input_scalers, output_scaler)
-        logger.info(f"Model saved to '{p_model}'")
-=======
-        train_model(args, train_loader, val_loader, test_loader, output_dir, scaler)
->>>>>>> 392b0e58
+        train_model(args, train_loader, val_loader, test_loader, output_dir, scaler, input_scalers)
 
 
 if __name__ == "__main__":
