from copy import deepcopy
from io import StringIO
import json
import logging
from pathlib import Path
import sys
from tempfile import TemporaryDirectory

from configargparse import ArgumentError, ArgumentParser, Namespace
from lightning import pytorch as pl
from lightning.pytorch.callbacks import EarlyStopping, ModelCheckpoint
from lightning.pytorch.loggers import CSVLogger, TensorBoardLogger
from lightning.pytorch.strategies import DDPStrategy
import numpy as np
import pandas as pd
from rich.console import Console
from rich.table import Column, Table
import torch
import torch.nn as nn

from chemprop.cli.common import (
    add_common_args,
    find_models,
    process_common_args,
    validate_common_args,
)
from chemprop.cli.conf import CHEMPROP_TRAIN_DIR, NOW
from chemprop.cli.utils import (
    LookupAction,
    Subcommand,
    build_data_from_files,
    get_column_names,
    make_dataset,
    parse_indices,
)
from chemprop.cli.utils.args import uppercase
from chemprop.data import (
    MoleculeDataset,
    MolGraphDataset,
    MulticomponentDataset,
    ReactionDatapoint,
    SplitType,
    build_dataloader,
    make_split_indices,
    split_data_by_indices,
)
from chemprop.data.datasets import _MolGraphDatasetMixin
from chemprop.models import MPNN, MulticomponentMPNN, save_model
from chemprop.nn import AggregationRegistry, LossFunctionRegistry, MetricRegistry, PredictorRegistry
from chemprop.nn.message_passing import (
    AtomMessagePassing,
    BondMessagePassing,
    MulticomponentMessagePassing,
)
from chemprop.nn.transforms import GraphTransform, ScaleTransform, UnscaleTransform
from chemprop.nn.utils import Activation
from chemprop.utils import Factory

logger = logging.getLogger(__name__)


class TrainSubcommand(Subcommand):
    COMMAND = "train"
    HELP = "Train a chemprop model."
    parser = None

    @classmethod
    def add_args(cls, parser: ArgumentParser) -> ArgumentParser:
        parser = add_common_args(parser)
        parser = add_train_args(parser)
        cls.parser = parser
        return parser

    @classmethod
    def func(cls, args: Namespace):
        args = process_common_args(args)
        validate_common_args(args)
        args = process_train_args(args)
        validate_train_args(args)

        args.output_dir.mkdir(exist_ok=True, parents=True)
        config_path = args.output_dir / "config.toml"
        save_config(cls.parser, args, config_path)
        main(args)


def add_train_args(parser: ArgumentParser) -> ArgumentParser:
    parser.add_argument(
        "--config-path",
        type=Path,
        is_config_file=True,
        help="Path to a configuration file (command line arguments override values in the configuration file)",
    )
    parser.add_argument(
        "-i",
        "--data-path",
        type=Path,
        help="Path to an input CSV file containing SMILES and the associated target values",
    )
    parser.add_argument(
        "-o",
        "--output-dir",
        "--save-dir",
        type=Path,
        help="Directory where training outputs will be saved (defaults to ``CURRENT_DIRECTORY/chemprop_training/STEM_OF_INPUT/TIME_STAMP``)",
    )
    parser.add_argument(
        "--remove-checkpoints",
        action="store_true",
        help="Remove intermediate checkpoint files after training is complete.",
    )

    # TODO: Add in v2.1; see if we can tell lightning how often to log training loss
    # parser.add_argument(
    #     "--log-frequency",
    #     type=int,
    #     default=10,
    #     help="The number of batches between each logging of the training loss.",
    # )

    transfer_args = parser.add_argument_group("transfer learning args")
    transfer_args.add_argument(
        "--checkpoint",
        type=Path,
        nargs="+",
        help="Path to checkpoint(s) or model file(s) for loading and overwriting weights. Accepts a single pre-trained model checkpoint (.ckpt), a single model file (.pt), a directory containing such files, or a list of paths and directories. If a directory is provided, it will recursively search for and use all (.pt) files found for prediction.",
    )
    transfer_args.add_argument(
        "--freeze-encoder",
        action="store_true",
        help="Freeze the message passing layer from the checkpoint model (specified by ``--checkpoint``).",
    )
    transfer_args.add_argument(
        "--model-frzn",
        help="Path to model checkpoint file to be loaded for overwriting and freezing weights. By default, all MPNN weights are frozen with this option.",
    )
    transfer_args.add_argument(
        "--frzn-ffn-layers",
        type=int,
        default=0,
        help="Freeze the first ``n`` layers of the FFN from the checkpoint model (specified by ``--checkpoint``). The message passing layer should also be frozen with ``--freeze-encoder``.",
    )
    # transfer_args.add_argument(
    #     "--freeze-first-only",
    #     action="store_true",
    #     help="Determines whether or not to use checkpoint_frzn for just the first encoder. Default (False) is to use the checkpoint to freeze all encoders. (only relevant for number_of_molecules > 1, where checkpoint model has number_of_molecules = 1)",
    # )

    # TODO: Add in v2.1
    # parser.add_argument(
    #     "--resume-experiment",
    #     action="store_true",
    #     help="Whether to resume the experiment. Loads test results from any folds that have already been completed and skips training those folds.",
    # )
    # parser.add_argument(
    #     "--config-path",
    #     help="Path to a :code:`.json` file containing arguments. Any arguments present in the config file will override arguments specified via the command line or by the defaults.",
    # )
    parser.add_argument(
        "--ensemble-size",
        type=int,
        default=1,
        help="Number of models in ensemble for each splitting of data",
    )

    # TODO: Add in v2.2
    # abt_args = parser.add_argument_group("atom/bond target args")
    # abt_args.add_argument(
    #     "--is-atom-bond-targets",
    #     action="store_true",
    #     help="Whether this is atomic/bond properties prediction.",
    # )
    # abt_args.add_argument(
    #     "--no-adding-bond-types",
    #     action="store_true",
    #     help="Whether the bond types determined by RDKit molecules added to the output of bond targets. This option is intended to be used with the :code:`is_atom_bond_targets`.",
    # )
    # abt_args.add_argument(
    #     "--keeping-atom-map",
    #     action="store_true",
    #     help="Whether RDKit molecules keep the original atom mapping. This option is intended to be used when providing atom-mapped SMILES with the :code:`is_atom_bond_targets`.",
    # )
    # abt_args.add_argument(
    #     "--no-shared-atom-bond-ffn",
    #     action="store_true",
    #     help="Whether the FFN weights for atom and bond targets should be independent between tasks.",
    # )
    # abt_args.add_argument(
    #     "--weights-ffn-num-layers",
    #     type=int,
    #     default=2,
    #     help="Number of layers in FFN for determining weights used in constrained targets.",
    # )

    mp_args = parser.add_argument_group("message passing")
    mp_args.add_argument(
        "--message-hidden-dim", type=int, default=300, help="Hidden dimension of the messages"
    )
    mp_args.add_argument(
        "--message-bias", action="store_true", help="Add bias to the message passing layers"
    )
    mp_args.add_argument("--depth", type=int, default=3, help="Number of message passing steps")
    mp_args.add_argument(
        "--undirected",
        action="store_true",
        help="Pass messages on undirected bonds/edges (always sum the two relevant bond vectors)",
    )
    mp_args.add_argument(
        "--dropout",
        type=float,
        default=0.0,
        help="Dropout probability in message passing/FFN layers",
    )
    mp_args.add_argument(
        "--mpn-shared",
        action="store_true",
        help="Whether to use the same message passing neural network for all input molecules (only relevant if ``number_of_molecules`` > 1)",
    )
    mp_args.add_argument(
        "--activation",
        type=uppercase,
        default="RELU",
        choices=list(Activation.keys()),
        help="Activation function in message passing/FFN layers",
    )
    mp_args.add_argument(
        "--aggregation",
        "--agg",
        default="norm",
        action=LookupAction(AggregationRegistry),
        help="Aggregation mode to use during graph predictor",
    )
    mp_args.add_argument(
        "--aggregation-norm",
        type=float,
        default=100,
        help="Normalization factor by which to divide summed up atomic features for ``norm`` aggregation",
    )
    mp_args.add_argument(
        "--atom-messages", action="store_true", help="Pass messages on atoms rather than bonds."
    )

    # TODO: Add in v2.1
    # mpsolv_args = parser.add_argument_group("message passing with solvent")
    # mpsolv_args.add_argument(
    #     "--reaction-solvent",
    #     action="store_true",
    #     help="Whether to adjust the MPNN layer to take as input a reaction and a molecule, and to encode them with separate MPNNs.",
    # )
    # mpsolv_args.add_argument(
    #     "--bias-solvent",
    #     action="store_true",
    #     help="Whether to add bias to linear layers for solvent MPN if :code:`reaction_solvent` is True.",
    # )
    # mpsolv_args.add_argument(
    #     "--hidden-size-solvent",
    #     type=int,
    #     default=300,
    #     help="Dimensionality of hidden layers in solvent MPN if :code:`reaction_solvent` is True.",
    # )
    # mpsolv_args.add_argument(
    #     "--depth-solvent",
    #     type=int,
    #     default=3,
    #     help="Number of message passing steps for solvent if :code:`reaction_solvent` is True.",
    # )

    ffn_args = parser.add_argument_group("FFN args")
    ffn_args.add_argument(
        "--ffn-hidden-dim", type=int, default=300, help="Hidden dimension in the FFN top model"
    )
    ffn_args.add_argument(  # TODO: the default in v1 was 2. (see weights_ffn_num_layers option) Do we really want the default to now be 1?
        "--ffn-num-layers", type=int, default=1, help="Number of layers in FFN top model"
    )
    # TODO: Decide if we want to implment this in v2
    # ffn_args.add_argument(
    #     "--features-only",
    #     action="store_true",
    #     help="Use only the additional features in an FFN, no graph network.",
    # )

    extra_mpnn_args = parser.add_argument_group("extra MPNN args")
    extra_mpnn_args.add_argument(
        "--no-batch-norm",
        action="store_true",
        help="Turn off batch normalization after aggregation",
    )
    extra_mpnn_args.add_argument(
        "--multiclass-num-classes",
        type=int,
        default=3,
        help="Number of classes when running multiclass classification",
    )
    # TODO: Add in v2.1
    # extra_mpnn_args.add_argument(
    #     "--spectral-activation",
    #     default="exp",
    #     choices=["softplus", "exp"],
    #     help="Indicates which function to use in task_type spectra training to constrain outputs to be positive.",
    # )

    train_data_args = parser.add_argument_group("training input data args")
    train_data_args.add_argument(
        "-w",
        "--weight-column",
        help="Name of the column in the input CSV containing individual data weights",
    )
    train_data_args.add_argument(
        "--target-columns",
        nargs="+",
        help="Name of the columns containing target values (by default, uses all columns except the SMILES column and the ``ignore_columns``)",
    )
    train_data_args.add_argument(
        "--ignore-columns",
        nargs="+",
        help="Name of the columns to ignore when ``target_columns`` is not provided",
    )
    train_data_args.add_argument(
        "--no-cache",
        action="store_true",
        help="Turn off caching the featurized ``MolGraph`` s at the beginning of training",
    )
    # TODO: Add in v2.1
    # train_data_args.add_argument(
    #     "--spectra-phase-mask-path",
    #     help="Path to a file containing a phase mask array, used for excluding particular regions in spectra predictions.",
    # )

    train_args = parser.add_argument_group("training args")
    train_args.add_argument(
        "-t",
        "--task-type",
        default="regression",
        action=LookupAction(PredictorRegistry),
        help="Type of dataset (determines the default loss function used during training, defaults to ``regression``)",
    )
    train_args.add_argument(
        "-l",
        "--loss-function",
        action=LookupAction(LossFunctionRegistry),
        help="Loss function to use during training (will use the default loss function for the given task type if not specified)",
    )
    train_args.add_argument(
        "--v-kl",
        "--evidential-regularization",
        type=float,
        default=0.0,
        help="Specify the value used in regularization for evidential loss function. The default value recommended by Soleimany et al. (2021) is 0.2. However, the optimal value is dataset-dependent, so it is recommended that users test different values to find the best value for their model.",
    )

    train_args.add_argument(
        "--eps", type=float, default=1e-8, help="Evidential regularization epsilon"
    )
    # TODO: Add in v2.1
    # train_args.add_argument(  # TODO: Is threshold the same thing as the spectra target floor? I'm not sure but combined them.
    #     "-T",
    #     "--threshold",
    #     "--spectra-target-floor",
    #     type=float,
    #     default=1e-8,
    #     help="spectral threshold limit. v1 help string: Values in targets for dataset type spectra are replaced with this value, intended to be a small positive number used to enforce positive values.",
    # )
    train_args.add_argument(
        "--metrics",
        "--metric",
        nargs="+",
        action=LookupAction(MetricRegistry),
        help="Specify the evaluation metrics. If unspecified, chemprop will use the following metrics for given dataset types: regression -> ``rmse``, classification -> ``roc``, multiclass -> ``ce`` ('cross entropy'), spectral -> ``sid``. If multiple metrics are provided, the 0-th one will be used for early stopping and checkpointing.",
    )
    train_args.add_argument(
        "--tracking-metric",
        default="val_loss",
        help="The metric to track for early stopping and checkpointing. Defaults to the criterion used during training.",
    )
    train_args.add_argument(
        "--show-individual-scores",
        action="store_true",
        help="Show all scores for individual targets, not just average, at the end.",
    )
    train_args.add_argument(
        "--task-weights",
        nargs="+",
        type=float,
        help="Weights to apply for whole tasks in the loss function",
    )
    train_args.add_argument(
        "--warmup-epochs",
        type=int,
        default=2,
        help="Number of epochs during which learning rate increases linearly from ``init_lr`` to ``max_lr`` (afterwards, learning rate decreases exponentially from ``max_lr`` to ``final_lr``)",
    )

    train_args.add_argument("--init-lr", type=float, default=1e-4, help="Initial learning rate.")
    train_args.add_argument("--max-lr", type=float, default=1e-3, help="Maximum learning rate.")
    train_args.add_argument("--final-lr", type=float, default=1e-4, help="Final learning rate.")
    train_args.add_argument("--epochs", type=int, default=50, help="Number of epochs to train over")
    train_args.add_argument(
        "--patience",
        type=int,
        default=None,
        help="Number of epochs to wait for improvement before early stopping",
    )
    train_args.add_argument(
        "--grad-clip",
        type=float,
        help="Passed directly to the lightning trainer which controls grad clipping (see the ``Trainer()`` docstring for details)",
    )
    train_args.add_argument(
        "--class-balance",
        action="store_true",
        help="Ensures each training batch contains an equal number of positive and negative samples.",
    )

    split_args = parser.add_argument_group("split args")
    split_args.add_argument(
        "--split",
        "--split-type",
        type=uppercase,
        default="RANDOM",
        choices=list(SplitType.keys()),
        help="Method of splitting the data into train/val/test (case insensitive)",
    )
    split_args.add_argument(
        "--split-sizes",
        type=float,
        nargs=3,
        default=[0.8, 0.1, 0.1],
        help="Split proportions for train/validation/test sets",
    )
    split_args.add_argument(
        "--split-key-molecule",
        type=int,
        default=0,
        help="Specify the index of the key molecule used for splitting when multiple molecules are present and constrained split_type is used (e.g., ``scaffold_balanced`` or ``random_with_repeated_smiles``). Note that this index begins with zero for the first molecule.",
    )
    split_args.add_argument(
        "-k",
        "--num-folds",
        type=int,
        default=1,
        help="Number of folds when performing cross validation",
    )
    split_args.add_argument(
        "--save-smiles-splits",
        action="store_true",
        help="Whether to store the SMILES in each train/val/test split",
    )
    split_args.add_argument(
        "--splits-file",
        type=Path,
        help="Path to a JSON file containing pre-defined splits for the input data, formatted as a list of dictionaries with keys ``train``, ``val``, and ``test`` and values as lists of indices or formatted strings (e.g. [0, 1, 2, 4] or '0-2,4')",
    )
    train_data_args.add_argument(
        "--splits-column",
        help="Name of the column in the input CSV file containing ``train``, ``val``, or ``test`` for each row",
    )
    split_args.add_argument(
        "--data-seed",
        type=int,
        default=0,
        help="Specify the random seed to use when splitting data into train/val/test sets. When ``num_folds`` > 1, the first fold uses this seed and all subsequent folds add 1 to the seed (also used for shuffling data in ``build_dataloader`` when ``shuffle`` is True).",
    )

    parser.add_argument(
        "--pytorch-seed",
        type=int,
        default=None,
        help="Seed for PyTorch randomness (e.g., random initial weights)",
    )

    return parser


def process_train_args(args: Namespace) -> Namespace:
    if args.output_dir is None:
        args.output_dir = CHEMPROP_TRAIN_DIR / args.data_path.stem / NOW

    return args


def validate_train_args(args):
    if args.config_path is None and args.data_path is None:
        raise ArgumentError(argument=None, message="Data path must be provided for training.")

    if args.data_path.suffix not in [".csv"]:
        raise ArgumentError(
            argument=None, message=f"Input data must be a CSV file. Got {args.data_path}"
        )

    if args.epochs != -1 and args.epochs <= args.warmup_epochs:
        raise ArgumentError(
            argument=None,
            message=f"The number of epochs should be higher than the number of epochs during warmup. Got {args.epochs} epochs and {args.warmup_epochs} warmup epochs",
        )

    # TODO: model_frzn is deprecated and then remove in v2.2
    if args.checkpoint is not None and args.model_frzn is not None:
        raise ArgumentError(
            argument=None,
            message="`--checkpoint` and `--model-frzn` cannot be used at the same time.",
        )

    if "--model-frzn" in sys.argv:
        logger.warning(
            "`--model-frzn` is deprecated and will be removed in v2.2. "
            "Please use `--checkpoint` with `--freeze-encoder` instead."
        )

    if args.freeze_encoder and args.checkpoint is None:
        raise ArgumentError(
            argument=None,
            message="`--freeze-encoder` can only be used when `--checkpoint` is used.",
        )

    if args.frzn_ffn_layers > 0:
        if args.checkpoint is None and args.model_frzn is None:
            raise ArgumentError(
                argument=None,
                message="`--frzn-ffn-layers` can only be used when `--checkpoint` or `--model-frzn` (depreciated in v2.1) is used.",
            )
        if args.checkpoint is not None and not args.freeze_encoder:
            raise ArgumentError(
                argument=None,
                message="To freeze the first `n` layers of the FFN via `--frzn-ffn-layers`. The message passing layer should also be frozen with `--freeze-encoder`.",
            )

    if args.class_balance and args.task_type != "classification":
        raise ArgumentError(
            argument=None, message="Class balance is only applicable for classification tasks."
        )

    valid_tracking_metrics = (
        args.metrics or [PredictorRegistry[args.task_type]._T_default_metric.alias]
    ) + ["val_loss"]
    if args.tracking_metric not in valid_tracking_metrics:
        raise ArgumentError(
            argument=None,
            message=f"Tracking metric must be either 'val_loss' or one of the metrics specified via `--metrics`. Got {args.tracking_metric}",
        )

    input_cols, target_cols = get_column_names(
        args.data_path,
        args.smiles_columns,
        args.reaction_columns,
        args.target_columns,
        args.ignore_columns,
        args.splits_column,
        args.weight_column,
        args.no_header_row,
    )

    args.input_columns = input_cols
    args.target_columns = target_cols

    return args


def normalize_inputs(train_dset, val_dset, args):
    multicomponent = isinstance(train_dset, MulticomponentDataset)
    num_components = train_dset.n_components if multicomponent else 1

    X_d_transform = None
    V_f_transforms = [nn.Identity()] * num_components
    E_f_transforms = [nn.Identity()] * num_components
    V_d_transforms = [None] * num_components
    graph_transforms = []

    d_xd = train_dset.d_xd
    d_vf = train_dset.d_vf
    d_ef = train_dset.d_ef
    d_vd = train_dset.d_vd

    if d_xd > 0 and not args.no_descriptor_scaling:
        scaler = train_dset.normalize_inputs("X_d")
        val_dset.normalize_inputs("X_d", scaler)

        scaler = scaler if not isinstance(scaler, list) else scaler[0]

        if scaler is not None:
            logger.info(
                f"Descriptors: loc = {np.array2string(scaler.mean_, precision=3)}, scale = {np.array2string(scaler.scale_, precision=3)}"
            )
            X_d_transform = ScaleTransform.from_standard_scaler(scaler)

    if d_vf > 0 and not args.no_atom_feature_scaling:
        scaler = train_dset.normalize_inputs("V_f")
        val_dset.normalize_inputs("V_f", scaler)

        scalers = [scaler] if not isinstance(scaler, list) else scaler

        for i, scaler in enumerate(scalers):
            if scaler is None:
                continue

            logger.info(
                f"Atom features for mol {i}: loc = {np.array2string(scaler.mean_, precision=3)}, scale = {np.array2string(scaler.scale_, precision=3)}"
            )
            featurizer = (
                train_dset.datasets[i].featurizer if multicomponent else train_dset.featurizer
            )
            V_f_transforms[i] = ScaleTransform.from_standard_scaler(
                scaler, pad=featurizer.atom_fdim - featurizer.extra_atom_fdim
            )

    if d_ef > 0 and not args.no_bond_feature_scaling:
        scaler = train_dset.normalize_inputs("E_f")
        val_dset.normalize_inputs("E_f", scaler)

        scalers = [scaler] if not isinstance(scaler, list) else scaler

        for i, scaler in enumerate(scalers):
            if scaler is None:
                continue

            logger.info(
                f"Bond features for mol {i}: loc = {np.array2string(scaler.mean_, precision=3)}, scale = {np.array2string(scaler.scale_, precision=3)}"
            )
            featurizer = (
                train_dset.datasets[i].featurizer if multicomponent else train_dset.featurizer
            )
            E_f_transforms[i] = ScaleTransform.from_standard_scaler(
                scaler, pad=featurizer.bond_fdim - featurizer.extra_bond_fdim
            )

    for V_f_transform, E_f_transform in zip(V_f_transforms, E_f_transforms):
        graph_transforms.append(GraphTransform(V_f_transform, E_f_transform))

    if d_vd > 0 and not args.no_atom_descriptor_scaling:
        scaler = train_dset.normalize_inputs("V_d")
        val_dset.normalize_inputs("V_d", scaler)

        scalers = [scaler] if not isinstance(scaler, list) else scaler

        for i, scaler in enumerate(scalers):
            if scaler is None:
                continue

            logger.info(
                f"Atom descriptors for mol {i}: loc = {np.array2string(scaler.mean_, precision=3)}, scale = {np.array2string(scaler.scale_, precision=3)}"
            )
            V_d_transforms[i] = ScaleTransform.from_standard_scaler(scaler)

    return X_d_transform, graph_transforms, V_d_transforms


def load_and_use_pretrained_model_scalers(model_path: Path, train_dset, val_dset) -> None:
    if isinstance(train_dset, MulticomponentDataset):
        _model = MulticomponentMPNN.load_from_file(model_path)
        blocks = _model.message_passing.blocks
        train_dsets = train_dset.datasets
        val_dsets = val_dset.datasets
    else:
        _model = MPNN.load_from_file(model_path)
        blocks = [_model.message_passing]
        train_dsets = [train_dset]
        val_dsets = [val_dset]

    for i in range(len(blocks)):
        if isinstance(_model.X_d_transform, ScaleTransform):
            scaler = _model.X_d_transform.to_standard_scaler()
            train_dsets[i].normalize_inputs("X_d", scaler)
            val_dsets[i].normalize_inputs("X_d", scaler)

        if isinstance(blocks[i].graph_transform, GraphTransform):
            if isinstance(blocks[i].graph_transform.V_transform, ScaleTransform):
                V_anti_pad = (
                    train_dsets[i].featurizer.atom_fdim - train_dsets[i].featurizer.extra_atom_fdim
                )
                scaler = blocks[i].graph_transform.V_transform.to_standard_scaler(
                    anti_pad=V_anti_pad
                )
                train_dsets[i].normalize_inputs("V_f", scaler)
                val_dsets[i].normalize_inputs("V_f", scaler)
            if isinstance(blocks[i].graph_transform.E_transform, ScaleTransform):
                E_anti_pad = (
                    train_dsets[i].featurizer.bond_fdim - train_dsets[i].featurizer.extra_bond_fdim
                )
                scaler = blocks[i].graph_transform.E_transform.to_standard_scaler(
                    anti_pad=E_anti_pad
                )
                train_dsets[i].normalize_inputs("E_f", scaler)
                val_dsets[i].normalize_inputs("E_f", scaler)

        if isinstance(blocks[i].V_d_transform, ScaleTransform):
            scaler = blocks[i].V_d_transform.to_standard_scaler()
            train_dsets[i].normalize_inputs("V_d", scaler)
            val_dsets[i].normalize_inputs("V_d", scaler)

    if isinstance(_model.predictor.output_transform, UnscaleTransform):
        scaler = _model.predictor.output_transform.to_standard_scaler()
        train_dset.normalize_targets(scaler)
        val_dset.normalize_targets(scaler)


def save_config(parser: ArgumentParser, args: Namespace, config_path: Path):
    config_args = deepcopy(args)
    for key, value in vars(config_args).items():
        if isinstance(value, Path):
            setattr(config_args, key, str(value))

    for key in ["atom_features_path", "atom_descriptors_path", "bond_features_path"]:
        if getattr(config_args, key) is not None:
            for index, path in getattr(config_args, key).items():
                getattr(config_args, key)[index] = str(path)

    parser.write_config_file(parsed_namespace=config_args, output_file_paths=[str(config_path)])


def save_smiles_splits(args: Namespace, output_dir, train_dset, val_dset, test_dset):
    match (args.smiles_columns, args.reaction_columns):
        case [_, None]:
            column_labels = deepcopy(args.smiles_columns)
        case [None, _]:
            column_labels = deepcopy(args.reaction_columns)
        case _:
            column_labels = deepcopy(args.smiles_columns)
            column_labels.extend(args.reaction_columns)

    train_smis = train_dset.names
    df_train = pd.DataFrame(train_smis, columns=column_labels)
    df_train.to_csv(output_dir / "train_smiles.csv", index=False)

    val_smis = val_dset.names
    df_val = pd.DataFrame(val_smis, columns=column_labels)
    df_val.to_csv(output_dir / "val_smiles.csv", index=False)

    if test_dset is not None:
        test_smis = test_dset.names
        df_test = pd.DataFrame(test_smis, columns=column_labels)
        df_test.to_csv(output_dir / "test_smiles.csv", index=False)


def build_splits(args, format_kwargs, featurization_kwargs):
    """build the train/val/test splits"""
    logger.info(f"Pulling data from file: {args.data_path}")
    all_data = build_data_from_files(
        args.data_path,
        p_descriptors=args.descriptors_path,
        p_atom_feats=args.atom_features_path,
        p_bond_feats=args.bond_features_path,
        p_atom_descs=args.atom_descriptors_path,
        **format_kwargs,
        **featurization_kwargs,
    )

    if args.splits_column is not None:
        df = pd.read_csv(
            args.data_path, header=None if args.no_header_row else "infer", index_col=False
        )
        grouped = df.groupby(df[args.splits_column].str.lower())
        train_indices = grouped.groups.get("train", pd.Index([])).tolist()
        val_indices = grouped.groups.get("val", pd.Index([])).tolist()
        test_indices = grouped.groups.get("test", pd.Index([])).tolist()
        train_indices, val_indices, test_indices = [train_indices], [val_indices], [test_indices]

    elif args.splits_file is not None:
        with open(args.splits_file, "rb") as json_file:
            split_idxss = json.load(json_file)
        train_indices = [parse_indices(d["train"]) for d in split_idxss]
        val_indices = [parse_indices(d["val"]) for d in split_idxss]
        test_indices = [parse_indices(d["test"]) for d in split_idxss]

    else:
        splitting_data = all_data[args.split_key_molecule]
        if isinstance(splitting_data[0], ReactionDatapoint):
            splitting_mols = [datapoint.rct for datapoint in splitting_data]
        else:
            splitting_mols = [datapoint.mol for datapoint in splitting_data]
        train_indices, val_indices, test_indices = make_split_indices(
            splitting_mols, args.split, args.split_sizes, args.data_seed, args.num_folds
        )
        if not (
            SplitType.get(args.split) == SplitType.CV_NO_VAL
            or SplitType.get(args.split) == SplitType.CV
        ):
            train_indices, val_indices, test_indices = (
                [train_indices],
                [val_indices],
                [test_indices],
            )

    train_data, val_data, test_data = split_data_by_indices(
        all_data, train_indices, val_indices, test_indices
    )
    for i_split in range(len(train_data)):
        sizes = [len(train_data[i_split][0]), len(val_data[i_split][0]), len(test_data[i_split][0])]
        logger.info(f"train/val/test split_{i_split} sizes: {sizes}")

    return train_data, val_data, test_data


<<<<<<< HEAD
def summarize(args, dataset: _MolGraphDatasetMixin) -> tuple[list, list]:
    columns = get_column_names(
        args.data_path,
        args.smiles_columns,
        args.reaction_columns,
        args.target_columns,
        args.ignore_columns,
        args.splits_column,
        args.weight_column,
        args.no_header_row,
    )

    input_cols = (args.smiles_columns or []) + (args.reaction_columns or [])
    target_cols = columns[1:] if len(input_cols) == 0 else columns[len(input_cols) :]
    if args.task_type in [
        "regression",
        "regression-mve",
        "regression-evidential",
        "regression-quantile",
    ]:
=======
def summarize(
    target_cols: list[str], task_type: str, dataset: _MolGraphDatasetMixin
) -> tuple[list, list]:
    if task_type in ["regression", "regression-mve", "regression-evidential"]:
>>>>>>> 9b61eb0c
        if isinstance(dataset, MulticomponentDataset):
            y = dataset.datasets[0].Y
        else:
            y = dataset.Y
        y_mean = np.nanmean(y, axis=0)
        y_std = np.nanstd(y, axis=0)
        y_median = np.nanmedian(y, axis=0)
        mean_dev_abs = np.abs(y - y_mean)
        num_targets = np.sum(~np.isnan(y), axis=0)
        frac_1_sigma = np.sum((mean_dev_abs < y_std), axis=0) / num_targets
        frac_2_sigma = np.sum((mean_dev_abs < 2 * y_std), axis=0) / num_targets

        column_headers = ["Statistic"] + [f"Value ({target_cols[i]})" for i in range(y.shape[1])]
        table_rows = [
            ["Num. smiles"] + [f"{len(y)}" for i in range(y.shape[1])],
            ["Num. targets"] + [f"{num_targets[i]}" for i in range(y.shape[1])],
            ["Num. NaN"] + [f"{len(y) - num_targets[i]}" for i in range(y.shape[1])],
            ["Mean"] + [f"{mean:0.3g}" for mean in y_mean],
            ["Std. dev."] + [f"{std:0.3g}" for std in y_std],
            ["Median"] + [f"{median:0.3g}" for median in y_median],
            ["% within 1 s.d."] + [f"{sigma:0.0%}" for sigma in frac_1_sigma],
            ["% within 2 s.d."] + [f"{sigma:0.0%}" for sigma in frac_2_sigma],
        ]
        return (column_headers, table_rows)
    elif task_type in [
        "classification",
        "classification-dirichlet",
        "multiclass",
        "multiclass-dirichlet",
    ]:
        if isinstance(dataset, MulticomponentDataset):
            y = dataset.datasets[0].Y
        else:
            y = dataset.Y

        mask = np.isnan(y)
        classes = np.sort(np.unique(y[~mask]))

        class_counts = np.stack([(classes[:, None] == y[:, i]).sum(1) for i in range(y.shape[1])])
        class_fracs = class_counts / y.shape[0]
        nan_count = np.nansum(mask, axis=0)
        nan_frac = nan_count / y.shape[0]

        column_headers = ["Class"] + [f"Count/Percent {target_cols[i]}" for i in range(y.shape[1])]

        table_rows = [
            [f"{k}"] + [f"{class_counts[j,i]}/{class_fracs[j,i]:0.0%}" for j in range(y.shape[1])]
            for i, k in enumerate(classes)
        ]

        nan_row = ["NaN"] + [f"{nan_count[i]}/{nan_frac[i]:0.0%}" for i in range(y.shape[1])]
        table_rows.append(nan_row)

        total_row = ["Total"] + [f"{y.shape[0]}/{100.00}%" for i in range(y.shape[1])]
        table_rows.append(total_row)

        return (column_headers, table_rows)
    else:
        raise ValueError(f"unsupported task type! Task type '{args.task_type}' was not recognized.")


def build_table(column_headers: list[str], table_rows: list[str], title: str | None = None) -> str:
    right_justified_columns = [
        Column(header=column_header, justify="right") for column_header in column_headers
    ]
    table = Table(*right_justified_columns, title=title)
    for row in table_rows:
        table.add_row(*row)

    console = Console(record=True, file=StringIO(), width=200)
    console.print(table)
    return console.export_text()


def build_datasets(args, train_data, val_data, test_data):
    """build the train/val/test datasets, where :attr:`test_data` may be None"""
    multicomponent = len(train_data) > 1
    if multicomponent:
        train_dsets = [
            make_dataset(data, args.rxn_mode, args.multi_hot_atom_featurizer_mode)
            for data in train_data
        ]
        val_dsets = [
            make_dataset(data, args.rxn_mode, args.multi_hot_atom_featurizer_mode)
            for data in val_data
        ]
        train_dset = MulticomponentDataset(train_dsets)
        val_dset = MulticomponentDataset(val_dsets)
        if len(test_data[0]) > 0:
            test_dsets = [
                make_dataset(data, args.rxn_mode, args.multi_hot_atom_featurizer_mode)
                for data in test_data
            ]
            test_dset = MulticomponentDataset(test_dsets)
        else:
            test_dset = None
    else:
        train_data = train_data[0]
        val_data = val_data[0]
        test_data = test_data[0]
        train_dset = make_dataset(train_data, args.rxn_mode, args.multi_hot_atom_featurizer_mode)
        val_dset = make_dataset(val_data, args.rxn_mode, args.multi_hot_atom_featurizer_mode)
        if len(test_data) > 0:
            test_dset = make_dataset(test_data, args.rxn_mode, args.multi_hot_atom_featurizer_mode)
        else:
            test_dset = None
    if args.task_type != "spectral":
        for dataset, label in zip(
            [train_dset, val_dset, test_dset], ["Training", "Validation", "Test"]
        ):
            column_headers, table_rows = summarize(args.target_columns, args.task_type, dataset)
            output = build_table(column_headers, table_rows, f"Summary of {label} Data")
            logger.info("\n" + output)

    return train_dset, val_dset, test_dset


def build_model(
    args,
    train_dset: MolGraphDataset | MulticomponentDataset,
    output_transform: UnscaleTransform,
    input_transforms: tuple[ScaleTransform, list[GraphTransform], list[ScaleTransform]],
) -> MPNN:
    mp_cls = AtomMessagePassing if args.atom_messages else BondMessagePassing

    X_d_transform, graph_transforms, V_d_transforms = input_transforms
    if isinstance(train_dset, MulticomponentDataset):
        mp_blocks = [
            mp_cls(
                train_dset.datasets[i].featurizer.atom_fdim,
                train_dset.datasets[i].featurizer.bond_fdim,
                d_h=args.message_hidden_dim,
                d_vd=(
                    train_dset.datasets[i].d_vd
                    if isinstance(train_dset.datasets[i], MoleculeDataset)
                    else 0
                ),
                bias=args.message_bias,
                depth=args.depth,
                undirected=args.undirected,
                dropout=args.dropout,
                activation=args.activation,
                V_d_transform=V_d_transforms[i],
                graph_transform=graph_transforms[i],
            )
            for i in range(train_dset.n_components)
        ]
        if args.mpn_shared:
            if args.reaction_columns is not None and args.smiles_columns is not None:
                raise ArgumentError(
                    argument=None,
                    message="Cannot use shared MPNN with both molecule and reaction data.",
                )

        mp_block = MulticomponentMessagePassing(mp_blocks, train_dset.n_components, args.mpn_shared)
        # NOTE(degraff): this if/else block should be handled by the init of MulticomponentMessagePassing
        # if args.mpn_shared:
        #     mp_block = MulticomponentMessagePassing(mp_blocks[0], n_components, args.mpn_shared)
        # else:
        d_xd = train_dset.datasets[0].d_xd
        n_tasks = train_dset.datasets[0].Y.shape[1]
        mpnn_cls = MulticomponentMPNN
    else:
        mp_block = mp_cls(
            train_dset.featurizer.atom_fdim,
            train_dset.featurizer.bond_fdim,
            d_h=args.message_hidden_dim,
            d_vd=train_dset.d_vd if isinstance(train_dset, MoleculeDataset) else 0,
            bias=args.message_bias,
            depth=args.depth,
            undirected=args.undirected,
            dropout=args.dropout,
            activation=args.activation,
            V_d_transform=V_d_transforms[0],
            graph_transform=graph_transforms[0],
        )
        d_xd = train_dset.d_xd
        n_tasks = train_dset.Y.shape[1]
        mpnn_cls = MPNN

    agg = Factory.build(AggregationRegistry[args.aggregation], norm=args.aggregation_norm)
    predictor_cls = PredictorRegistry[args.task_type]
    if args.loss_function is not None:
        task_weights = torch.ones(n_tasks) if args.task_weights is None else args.task_weights
        criterion = Factory.build(
            LossFunctionRegistry[args.loss_function],
            task_weights=task_weights,
            v_kl=args.v_kl,
            # threshold=args.threshold, TODO: Add in v2.1
            eps=args.eps,
        )
    else:
        criterion = None
    if args.metrics is not None:
        metrics = [Factory.build(MetricRegistry[metric]) for metric in args.metrics]
    else:
        metrics = None

    predictor = Factory.build(
        predictor_cls,
        input_dim=mp_block.output_dim + d_xd,
        n_tasks=n_tasks,
        hidden_dim=args.ffn_hidden_dim,
        n_layers=args.ffn_num_layers,
        dropout=args.dropout,
        activation=args.activation,
        criterion=criterion,
        n_classes=args.multiclass_num_classes,
        output_transform=output_transform,
        # spectral_activation=args.spectral_activation, TODO: Add in v2.1
    )

    if args.loss_function is None:
        logger.info(
            f"No loss function was specified! Using class default: {predictor_cls._T_default_criterion}"
        )

    return mpnn_cls(
        mp_block,
        agg,
        predictor,
        not args.no_batch_norm,
        metrics,
        args.warmup_epochs,
        args.init_lr,
        args.max_lr,
        args.final_lr,
        X_d_transform=X_d_transform,
    )


def train_model(
    args, train_loader, val_loader, test_loader, output_dir, output_transform, input_transforms
):
    if args.checkpoint is not None:
        model_paths = find_models(args.checkpoint)
        if args.ensemble_size != len(model_paths):
            logger.warning(
                f"The number of models in ensemble for each splitting of data is set to {len(model_paths)}."
            )
            args.ensemble_size = len(model_paths)

    for model_idx in range(args.ensemble_size):
        model_output_dir = output_dir / f"model_{model_idx}"
        model_output_dir.mkdir(exist_ok=True, parents=True)

        if args.pytorch_seed is None:
            seed = torch.seed()
            deterministic = False
        else:
            seed = args.pytorch_seed + model_idx
            deterministic = True

        torch.manual_seed(seed)

        if args.checkpoint or args.model_frzn is not None:
            mpnn_cls = (
                MulticomponentMPNN
                if isinstance(train_loader.dataset, MulticomponentDataset)
                else MPNN
            )
            model_path = model_paths[model_idx] if args.checkpoint else args.model_frzn
            model = mpnn_cls.load_from_file(model_path)

            if args.checkpoint:
                model.apply(
                    lambda m: setattr(m, "p", args.dropout)
                    if isinstance(m, torch.nn.Dropout)
                    else None
                )

            # TODO: model_frzn is deprecated and then remove in v2.2
            if args.model_frzn or args.freeze_encoder:
                model.message_passing.apply(lambda module: module.requires_grad_(False))
                model.message_passing.eval()
                model.bn.apply(lambda module: module.requires_grad_(False))
                model.bn.eval()
                for idx in range(args.frzn_ffn_layers):
                    model.predictor.ffn[idx].requires_grad_(False)
                    model.predictor.ffn[idx + 1].eval()
        else:
            model = build_model(args, train_loader.dataset, output_transform, input_transforms)
        logger.info(model)

        try:
            trainer_logger = TensorBoardLogger(
                model_output_dir, "trainer_logs", default_hp_metric=False
            )
        except ModuleNotFoundError as e:
            logger.warning(
                f"Unable to import TensorBoardLogger, reverting to CSVLogger (original error: {e})."
            )
            trainer_logger = CSVLogger(model_output_dir, "trainer_logs")

        if args.tracking_metric == "val_loss":
            T_tracking_metric = model.criterion.__class__
        else:
            T_tracking_metric = MetricRegistry[args.tracking_metric]
            args.tracking_metric = "val/" + args.tracking_metric

        monitor_mode = "min" if T_tracking_metric.minimize else "max"
        logger.debug(f"Evaluation metric: '{T_tracking_metric.alias}', mode: '{monitor_mode}'")

        if args.remove_checkpoints:
            temp_dir = TemporaryDirectory()
            checkpoint_dir = Path(temp_dir.name)
        else:
            checkpoint_dir = model_output_dir

        checkpoint_filename = (
            f"best-epoch={{epoch}}-{args.tracking_metric.replace('/', '_')}="
            f"{{{args.tracking_metric}:.2f}}"
        )
        checkpointing = ModelCheckpoint(
            checkpoint_dir / "checkpoints",
            checkpoint_filename,
            args.tracking_metric,
            mode=monitor_mode,
            save_last=True,
            auto_insert_metric_name=False,
        )

        if args.epochs != -1:
            patience = args.patience if args.patience is not None else args.epochs
            early_stopping = EarlyStopping(
                args.tracking_metric, patience=patience, mode=monitor_mode
            )
            callbacks = [checkpointing, early_stopping]
        else:
            callbacks = [checkpointing]

        trainer = pl.Trainer(
            logger=trainer_logger,
            enable_progress_bar=True,
            accelerator=args.accelerator,
            devices=args.devices,
            max_epochs=args.epochs,
            callbacks=callbacks,
            gradient_clip_val=args.grad_clip,
            deterministic=deterministic,
        )
        trainer.fit(model, train_loader, val_loader)

        if test_loader is not None:
            if isinstance(trainer.strategy, DDPStrategy):
                torch.distributed.destroy_process_group()

                best_ckpt_path = trainer.checkpoint_callback.best_model_path
                trainer = pl.Trainer(
                    logger=trainer_logger,
                    enable_progress_bar=True,
                    accelerator=args.accelerator,
                    devices=1,
                )
                model = model.load_from_checkpoint(best_ckpt_path)
                predss = trainer.predict(model, dataloaders=test_loader)
            else:
                predss = trainer.predict(dataloaders=test_loader)

            preds = torch.concat(predss, 0)
            if model.predictor.n_targets > 1:
                preds = preds[..., 0]
            preds = preds.numpy()

            evaluate_and_save_predictions(
                preds, test_loader, model.metrics[:-1], model_output_dir, args
            )

        best_model_path = checkpointing.best_model_path
        model = model.__class__.load_from_checkpoint(best_model_path)
        p_model = model_output_dir / "best.pt"
        save_model(p_model, model, args.target_columns)
        logger.info(f"Best model saved to '{p_model}'")

        if args.remove_checkpoints:
            temp_dir.cleanup()


def evaluate_and_save_predictions(preds, test_loader, metrics, model_output_dir, args):
    if isinstance(test_loader.dataset, MulticomponentDataset):
        test_dset = test_loader.dataset.datasets[0]
    else:
        test_dset = test_loader.dataset
    targets = test_dset.Y
    mask = torch.from_numpy(np.isfinite(targets))
    targets = np.nan_to_num(targets, nan=0.0)
    weights = torch.ones(len(test_dset))
    lt_mask = torch.from_numpy(test_dset.lt_mask) if test_dset.lt_mask[0] is not None else None
    gt_mask = torch.from_numpy(test_dset.gt_mask) if test_dset.gt_mask[0] is not None else None

    individual_scores = dict()
    for metric in metrics:
        individual_scores[metric.alias] = []
        for i, col in enumerate(args.target_columns):
            if "multiclass" in args.task_type:
                preds_slice = torch.from_numpy(preds[:, i : i + 1, :])
                targets_slice = torch.from_numpy(targets[:, i : i + 1])
            else:
                preds_slice = torch.from_numpy(preds[:, i])
                targets_slice = torch.from_numpy(targets[:, i])
            preds_loss = metric(
                preds_slice,
                targets_slice,
                mask[:, i],
                weights,
                lt_mask[:, i] if lt_mask is not None else None,
                gt_mask[:, i] if gt_mask is not None else None,
            )
            individual_scores[metric.alias].append(preds_loss)

    logger.info("Entire Test Set results:")
    for metric in metrics:
        avg_loss = sum(individual_scores[metric.alias]) / len(individual_scores[metric.alias])
        logger.info(f"entire_test/{metric.alias}: {avg_loss}")

    if args.show_individual_scores:
        logger.info("Entire Test Set individual results:")
        for metric in metrics:
            for i, col in enumerate(args.target_columns):
                logger.info(
                    f"entire_test/{col}/{metric.alias}: {individual_scores[metric.alias][i]}"
                )

    names = test_loader.dataset.names
    if isinstance(test_loader.dataset, MulticomponentDataset):
        namess = list(zip(*names))
    else:
        namess = [names]

    columns = args.input_columns + args.target_columns
    if "multiclass" in args.task_type:
        columns = columns + [f"{col}_prob" for col in args.target_columns]
        formatted_probability_strings = np.apply_along_axis(
            lambda x: ",".join(map(str, x)), 2, preds
        )
        predicted_class_labels = preds.argmax(axis=-1)
        df_preds = pd.DataFrame(
            list(zip(*namess, *predicted_class_labels.T, *formatted_probability_strings.T)),
            columns=columns,
        )
    else:
        df_preds = pd.DataFrame(list(zip(*namess, *preds.T)), columns=columns)
    df_preds.to_csv(model_output_dir / "test_predictions.csv", index=False)


def main(args):
    format_kwargs = dict(
        no_header_row=args.no_header_row,
        smiles_cols=args.smiles_columns,
        rxn_cols=args.reaction_columns,
        target_cols=args.target_columns,
        ignore_cols=args.ignore_columns,
        splits_col=args.splits_column,
        weight_col=args.weight_column,
        bounded=args.loss_function is not None and "bounded" in args.loss_function,
    )

    featurization_kwargs = dict(
        molecule_featurizers=args.molecule_featurizers, keep_h=args.keep_h, add_h=args.add_h
    )

    splits = build_splits(args, format_kwargs, featurization_kwargs)

    for fold_idx, (train_data, val_data, test_data) in enumerate(zip(*splits)):
        if args.num_folds == 1:
            output_dir = args.output_dir
        else:
            output_dir = args.output_dir / f"fold_{fold_idx}"

        output_dir.mkdir(exist_ok=True, parents=True)

        train_dset, val_dset, test_dset = build_datasets(args, train_data, val_data, test_data)

        if args.save_smiles_splits:
            save_smiles_splits(args, output_dir, train_dset, val_dset, test_dset)

        if args.checkpoint or args.model_frzn is not None:
            model_paths = find_models(args.checkpoint)
            if len(model_paths) > 1:
                logger.warning(
                    "Multiple checkpoint files were loaded, but only the scalers from "
                    f"{model_paths[0]} are used. It is assumed that all models provided have the "
                    "same data scalings, meaning they were trained on the same data."
                )
            model_path = model_paths[0] if args.checkpoint else args.model_frzn
            load_and_use_pretrained_model_scalers(model_path, train_dset, val_dset)
            input_transforms = (None, None, None)
            output_transform = None
        else:
            input_transforms = normalize_inputs(train_dset, val_dset, args)

            if "regression" in args.task_type:
                output_scaler = train_dset.normalize_targets()
                val_dset.normalize_targets(output_scaler)
                logger.info(
                    f"Train data: mean = {output_scaler.mean_} | std = {output_scaler.scale_}"
                )
                output_transform = UnscaleTransform.from_standard_scaler(output_scaler)
            else:
                output_transform = None

        if not args.no_cache:
            train_dset.cache = True
            val_dset.cache = True

        train_loader = build_dataloader(
            train_dset,
            args.batch_size,
            args.num_workers,
            class_balance=args.class_balance,
            seed=args.data_seed,
        )
        if args.class_balance:
            logger.debug(
                f"With `--class-balance`, effective train size = {len(train_loader.sampler)}"
            )
        val_loader = build_dataloader(val_dset, args.batch_size, args.num_workers, shuffle=False)
        if test_dset is not None:
            test_loader = build_dataloader(
                test_dset, args.batch_size, args.num_workers, shuffle=False
            )
        else:
            test_loader = None

        train_model(
            args,
            train_loader,
            val_loader,
            test_loader,
            output_dir,
            output_transform,
            input_transforms,
        )


if __name__ == "__main__":
    # TODO: update this old code or remove it.
    parser = ArgumentParser()
    parser = TrainSubcommand.add_args(parser)

    logging.basicConfig(stream=sys.stdout, level=logging.DEBUG, force=True)
    args = parser.parse_args()
    TrainSubcommand.func(args)<|MERGE_RESOLUTION|>--- conflicted
+++ resolved
@@ -789,33 +789,15 @@
     return train_data, val_data, test_data
 
 
-<<<<<<< HEAD
-def summarize(args, dataset: _MolGraphDatasetMixin) -> tuple[list, list]:
-    columns = get_column_names(
-        args.data_path,
-        args.smiles_columns,
-        args.reaction_columns,
-        args.target_columns,
-        args.ignore_columns,
-        args.splits_column,
-        args.weight_column,
-        args.no_header_row,
-    )
-
-    input_cols = (args.smiles_columns or []) + (args.reaction_columns or [])
-    target_cols = columns[1:] if len(input_cols) == 0 else columns[len(input_cols) :]
+def summarize(
+    target_cols: list[str], task_type: str, dataset: _MolGraphDatasetMixin
+) -> tuple[list, list]:
     if args.task_type in [
         "regression",
         "regression-mve",
         "regression-evidential",
         "regression-quantile",
     ]:
-=======
-def summarize(
-    target_cols: list[str], task_type: str, dataset: _MolGraphDatasetMixin
-) -> tuple[list, list]:
-    if task_type in ["regression", "regression-mve", "regression-evidential"]:
->>>>>>> 9b61eb0c
         if isinstance(dataset, MulticomponentDataset):
             y = dataset.datasets[0].Y
         else:
