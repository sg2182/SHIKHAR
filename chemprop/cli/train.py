--- conflicted
+++ resolved
@@ -1155,13 +1155,8 @@
     ],
     from_foundation: FoundationModels | None = None,
 ) -> MPNN | MulticomponentMPNN:
-<<<<<<< HEAD
     X_d_transform, graph_transforms, V_d_transforms, _ = input_transforms
-
-=======
-    X_d_transform, graph_transforms, V_d_transforms = input_transforms
     activation = parse_activation(_ACTIVATION_FUNCTIONS[args.activation], args.activation_args)
->>>>>>> cd7614c3
     if isinstance(train_dset, MulticomponentDataset):
         is_multi = True
         d_xd = train_dset.datasets[0].d_xd
