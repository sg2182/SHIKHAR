import json
import os
from tempfile import TemporaryDirectory
import pickle
from typing import List, Optional
from typing_extensions import Literal
from packaging import version
from warnings import warn

import torch
from tap import Tap  # pip install typed-argument-parser (https://github.com/swansonk14/typed-argument-parser)
import numpy as np

import chemprop.data.utils
from chemprop.data import set_cache_mol, empty_cache
from chemprop.features import get_available_features_generators


Metric = Literal['auc', 'prc-auc', 'rmse', 'mae', 'mse', 'r2', 'accuracy', 'cross_entropy', 'binary_cross_entropy', 'sid', 'wasserstein', 'f1', 'mcc', 'bounded_rmse', 'bounded_mae', 'bounded_mse']


def get_checkpoint_paths(checkpoint_path: Optional[str] = None,
                         checkpoint_paths: Optional[List[str]] = None,
                         checkpoint_dir: Optional[str] = None,
                         ext: str = '.pt') -> Optional[List[str]]:
    """
    Gets a list of checkpoint paths either from a single checkpoint path or from a directory of checkpoints.

    If :code:`checkpoint_path` is provided, only collects that one checkpoint.
    If :code:`checkpoint_paths` is provided, collects all of the provided checkpoints.
    If :code:`checkpoint_dir` is provided, walks the directory and collects all checkpoints.
    A checkpoint is any file ending in the extension ext.

    :param checkpoint_path: Path to a checkpoint.
    :param checkpoint_paths: List of paths to checkpoints.
    :param checkpoint_dir: Path to a directory containing checkpoints.
    :param ext: The extension which defines a checkpoint file.
    :return: A list of paths to checkpoints or None if no checkpoint path(s)/dir are provided.
    """
    if sum(var is not None for var in [checkpoint_dir, checkpoint_path, checkpoint_paths]) > 1:
        raise ValueError('Can only specify one of checkpoint_dir, checkpoint_path, and checkpoint_paths')

    if checkpoint_path is not None:
        return [checkpoint_path]

    if checkpoint_paths is not None:
        return checkpoint_paths

    if checkpoint_dir is not None:
        checkpoint_paths = []

        for root, _, files in os.walk(checkpoint_dir):
            for fname in files:
                if fname.endswith(ext):
                    checkpoint_paths.append(os.path.join(root, fname))

        if len(checkpoint_paths) == 0:
            raise ValueError(f'Failed to find any checkpoints with extension "{ext}" in directory "{checkpoint_dir}"')

        return checkpoint_paths

    return None


class CommonArgs(Tap):
    """:class:`CommonArgs` contains arguments that are used in both :class:`TrainArgs` and :class:`PredictArgs`."""

    smiles_columns: List[str] = None
    """List of names of the columns containing SMILES strings.
    By default, uses the first :code:`number_of_molecules` columns."""
    number_of_molecules: int = 1
    """Number of molecules in each input to the model.
    This must equal the length of :code:`smiles_columns` (if not :code:`None`)."""
    checkpoint_dir: str = None
    """Directory from which to load model checkpoints (walks directory and ensembles all models that are found)."""
    checkpoint_path: str = None
    """Path to model checkpoint (:code:`.pt` file)."""
    checkpoint_paths: List[str] = None
    """List of paths to model checkpoints (:code:`.pt` files)."""
    no_cuda: bool = False
    """Turn off cuda (i.e., use CPU instead of GPU)."""
    gpu: int = None
    """Which GPU to use."""
    features_generator: List[str] = None
    """Method(s) of generating additional features."""
    features_path: List[str] = None
    """Path(s) to features to use in FNN (instead of features_generator)."""
    phase_features_path: str = None
    """Path to features used to indicate the phase of the data in one-hot vector form. Used in spectra datatype."""
    no_features_scaling: bool = False
    """Turn off scaling of features."""
    max_data_size: int = None
    """Maximum number of data points to load."""
    num_workers: int = 8
    """Number of workers for the parallel data loading (0 means sequential)."""
    batch_size: int = 50
    """Batch size."""
    atom_descriptors: Literal['feature', 'descriptor'] = None
    """
    Custom extra atom descriptors.
    :code:`feature`: used as atom features to featurize a given molecule.
    :code:`descriptor`: used as descriptor and concatenated to the machine learned atomic representation.
    """
    atom_descriptors_path: str = None
    """Path to the extra atom descriptors."""
    bond_descriptors: Literal['feature', 'descriptor'] = None
    """
    Custom extra bond descriptors.
    :code:`feature`: used as bond features to featurize a given molecule.
    :code:`descriptor`: used as descriptor and concatenated to the machine learned atomic representation.
    """
    bond_descriptors_path: str = None
    """Path to the extra bond descriptors that will be used as bond features to featurize a given molecule."""
    no_cache_mol: bool = False
    """
    Whether to not cache the RDKit molecule for each SMILES string to reduce memory usage (cached by default).
    """
    empty_cache: bool = False
    """
    Whether to empty all caches before training or predicting. This is necessary if multiple jobs are run within a single script and the atom or bond features change.
    """
    constraints_path: str = None
    """
    Path to constraints applied to atomic/bond properties prediction.
    """

    def __init__(self, *args, **kwargs):
        super(CommonArgs, self).__init__(*args, **kwargs)
        self._atom_features_size = 0
        self._bond_features_size = 0
        self._atom_descriptors_size = 0
        self._bond_descriptors_size = 0

    @property
    def device(self) -> torch.device:
        """The :code:`torch.device` on which to load and process data and models."""
        if not self.cuda:
            return torch.device('cpu')

        return torch.device('cuda', self.gpu)

    @device.setter
    def device(self, device: torch.device) -> None:
        self.cuda = device.type == 'cuda'
        self.gpu = device.index

    @property
    def cuda(self) -> bool:
        """Whether to use CUDA (i.e., GPUs) or not."""
        return not self.no_cuda and torch.cuda.is_available()

    @cuda.setter
    def cuda(self, cuda: bool) -> None:
        self.no_cuda = not cuda

    @property
    def features_scaling(self) -> bool:
        """
        Whether to apply normalization with a :class:`~chemprop.data.scaler.StandardScaler`
        to the additional molecule-level features.
        """
        return not self.no_features_scaling

    @features_scaling.setter
    def features_scaling(self, features_scaling: bool) -> None:
        self.no_features_scaling = not features_scaling

    @property
    def atom_features_size(self) -> int:
        """The size of the atom features."""
        return self._atom_features_size

    @atom_features_size.setter
    def atom_features_size(self, atom_features_size: int) -> None:
        self._atom_features_size = atom_features_size

    @property
    def atom_descriptors_size(self) -> int:
        """The size of the atom descriptors."""
        return self._atom_descriptors_size

    @atom_descriptors_size.setter
    def atom_descriptors_size(self, atom_descriptors_size: int) -> None:
        self._atom_descriptors_size = atom_descriptors_size

    @property
    def bond_features_size(self) -> int:
        """The size of the atom features."""
        return self._bond_features_size

    @bond_features_size.setter
    def bond_features_size(self, bond_features_size: int) -> None:
        self._bond_features_size = bond_features_size

    @property
    def bond_descriptors_size(self) -> int:
        """The size of the bond descriptors."""
        return self._bond_descriptors_size

    @bond_descriptors_size.setter
    def bond_descriptors_size(self, bond_descriptors_size: int) -> None:
        self._bond_descriptors_size = bond_descriptors_size

    def configure(self) -> None:
        self.add_argument('--gpu', choices=list(range(torch.cuda.device_count())))
        self.add_argument('--features_generator', choices=get_available_features_generators())

    def process_args(self) -> None:
        # Load checkpoint paths
        self.checkpoint_paths = get_checkpoint_paths(
            checkpoint_path=self.checkpoint_path,
            checkpoint_paths=self.checkpoint_paths,
            checkpoint_dir=self.checkpoint_dir,
        )

        # Validate features
        if self.features_generator is not None and 'rdkit_2d_normalized' in self.features_generator and self.features_scaling:
            raise ValueError('When using rdkit_2d_normalized features, --no_features_scaling must be specified.')

        # Validate atom descriptors
        if (self.atom_descriptors is None) != (self.atom_descriptors_path is None):
            raise ValueError('If atom_descriptors is specified, then an atom_descriptors_path must be provided '
                             'and vice versa.')

        if self.atom_descriptors is not None and self.number_of_molecules > 1:
            raise NotImplementedError('Atom descriptors are currently only supported with one molecule '
                                      'per input (i.e., number_of_molecules = 1).')

        # Validate bond descriptors
        if (self.bond_descriptors is None) != (self.bond_descriptors_path is None):
            raise ValueError('If bond_descriptors is specified, then an bond_descriptors_path must be provided '
                             'and vice versa.')

        if self.bond_descriptors is not None and self.number_of_molecules > 1:
            raise NotImplementedError('Bond descriptors are currently only supported with one molecule '
                                      'per input (i.e., number_of_molecules = 1).')

        set_cache_mol(not self.no_cache_mol)

        if self.empty_cache:
            empty_cache()


class TrainArgs(CommonArgs):
    """:class:`TrainArgs` includes :class:`CommonArgs` along with additional arguments used for training a Chemprop model."""

    # General arguments
    data_path: str
    """Path to data CSV file."""
    target_columns: List[str] = None
    """
    Name of the columns containing target values.
    By default, uses all columns except the SMILES column and the :code:`ignore_columns`.
    """
    ignore_columns: List[str] = None
    """Name of the columns to ignore when :code:`target_columns` is not provided."""
    dataset_type: Literal['regression', 'classification', 'multiclass', 'spectra']
    """Type of dataset. This determines the default loss function used during training."""
    loss_function: Literal['mse', 'bounded_mse', 'binary_cross_entropy', 'cross_entropy', 'mcc', 'sid', 'wasserstein', 'mve', 'evidential', 'dirichlet'] = None
    """Choice of loss function. Loss functions are limited to compatible dataset types."""
    multiclass_num_classes: int = 3
    """Number of classes when running multiclass classification."""
    separate_val_path: str = None
    """Path to separate val set, optional."""
    separate_test_path: str = None
    """Path to separate test set, optional."""
    spectra_phase_mask_path: str = None
    """Path to a file containing a phase mask array, used for excluding particular regions in spectra predictions."""
    data_weights_path: str = None
    """Path to weights for each molecule in the training data, affecting the relative weight of molecules in the loss function"""
    target_weights: List[float] = None
    """Weights associated with each target, affecting the relative weight of targets in the loss function. Must match the number of target columns."""
    split_type: Literal['random', 'scaffold_balanced', 'predetermined', 'crossval', 'cv', 'cv-no-test', 'index_predetermined', 'random_with_repeated_smiles'] = 'random'
    """Method of splitting the data into train/val/test."""
    split_sizes: List[float] = None
    """Split proportions for train/validation/test sets."""
    split_key_molecule: int = 0
    """The index of the key molecule used for splitting when multiple molecules are present and constrained split_type is used, like scaffold_balanced or random_with_repeated_smiles.
       Note that this index begins with zero for the first molecule."""
    num_folds: int = 1
    """Number of folds when performing cross validation."""
    folds_file: str = None
    """Optional file of fold labels."""
    val_fold_index: int = None
    """Which fold to use as val for leave-one-out cross val."""
    test_fold_index: int = None
    """Which fold to use as test for leave-one-out cross val."""
    crossval_index_dir: str = None
    """Directory in which to find cross validation index files."""
    crossval_index_file: str = None
    """Indices of files to use as train/val/test. Overrides :code:`--num_folds` and :code:`--seed`."""
    seed: int = 0
    """
    Random seed to use when splitting data into train/val/test sets.
    When :code`num_folds > 1`, the first fold uses this seed and all subsequent folds add 1 to the seed.
    """
    pytorch_seed: int = 0
    """Seed for PyTorch randomness (e.g., random initial weights)."""
    metric: Metric = None
    """
    Metric to use during evaluation. It is also used with the validation set for early stopping.
    Defaults to "auc" for classification, "rmse" for regression, and "sid" for spectra.
    """
    extra_metrics: List[Metric] = []
    """Additional metrics to use to evaluate the model. Not used for early stopping."""
    save_dir: str = None
    """Directory where model checkpoints will be saved."""
    checkpoint_frzn: str = None
    """Path to model checkpoint file to be loaded for overwriting and freezing weights."""
    save_smiles_splits: bool = False
    """Save smiles for each train/val/test splits for prediction convenience later."""
    test: bool = False
    """Whether to skip training and only test the model."""
    quiet: bool = False
    """Skip non-essential print statements."""
    log_frequency: int = 10
    """The number of batches between each logging of the training loss."""
    show_individual_scores: bool = False
    """Show all scores for individual targets, not just average, at the end."""
    cache_cutoff: float = 10000
    """
    Maximum number of molecules in dataset to allow caching.
    Below this number, caching is used and data loading is sequential.
    Above this number, caching is not used and data loading is parallel.
    Use "inf" to always cache.
    """
    save_preds: bool = False
    """Whether to save test split predictions during training."""
    resume_experiment: bool = False
    """
    Whether to resume the experiment.
    Loads test results from any folds that have already been completed and skips training those folds.
    """

    # Model arguments
    bias: bool = False
    """Whether to add bias to linear layers."""
    hidden_size: int = 300
    """Dimensionality of hidden layers in MPN."""
    depth: int = 3
    """Number of message passing steps."""
    bias_solvent: bool = False
    """Whether to add bias to linear layers for solvent MPN if :code:`reaction_solvent` is True."""
    hidden_size_solvent: int = 300
    """Dimensionality of hidden layers in solvent MPN if :code:`reaction_solvent` is True."""
    depth_solvent: int = 3
    """Number of message passing steps for solvent if :code:`reaction_solvent` is True."""
    mpn_shared: bool = False
    """Whether to use the same message passing neural network for all input molecules
    Only relevant if :code:`number_of_molecules > 1`"""
    dropout: float = 0.0
    """Dropout probability."""
    activation: Literal['ReLU', 'LeakyReLU', 'PReLU', 'tanh', 'SELU', 'ELU'] = 'ReLU'
    """Activation function."""
    atom_messages: bool = False
    """Centers messages on atoms instead of on bonds."""
    undirected: bool = False
    """Undirected edges (always sum the two relevant bond vectors)."""
    ffn_hidden_size: int = None
    """Hidden dim for higher-capacity FFN (defaults to hidden_size)."""
    ffn_num_layers: int = 2
    """Number of layers in FFN after MPN encoding."""
    features_only: bool = False
    """Use only the additional features in an FFN, no graph network."""
    separate_val_features_path: List[str] = None
    """Path to file with features for separate val set."""
    separate_test_features_path: List[str] = None
    """Path to file with features for separate test set."""
    separate_val_phase_features_path: str = None
    """Path to file with phase features for separate val set."""
    separate_test_phase_features_path: str = None
    """Path to file with phase features for separate test set."""
    separate_val_atom_descriptors_path: str = None
    """Path to file with extra atom descriptors for separate val set."""
    separate_test_atom_descriptors_path: str = None
    """Path to file with extra atom descriptors for separate test set."""
    separate_val_bond_descriptors_path: str = None
    """Path to file with extra atom descriptors for separate val set."""
    separate_test_bond_descriptors_path: str = None
    """Path to file with extra atom descriptors for separate test set."""
    separate_val_constraints_path: str = None
    """Path to file with constraints for separate val set."""
    separate_test_constraints_path: str = None
    """Path to file with constraints for separate test set."""
    config_path: str = None
    """
    Path to a :code:`.json` file containing arguments. Any arguments present in the config file
    will override arguments specified via the command line or by the defaults.
    """
    ensemble_size: int = 1
    """Number of models in ensemble."""
    aggregation: Literal['mean', 'sum', 'norm'] = 'mean'
    """Aggregation scheme for atomic vectors into molecular vectors"""
    aggregation_norm: int = 100
    """For norm aggregation, number by which to divide summed up atomic features"""
    reaction: bool = False
    """
    Whether to adjust MPNN layer to take reactions as input instead of molecules.
    """
    reaction_mode: Literal['reac_prod', 'reac_diff', 'prod_diff', 'reac_prod_balance', 'reac_diff_balance', 'prod_diff_balance'] = 'reac_diff'
    """
    Choices for construction of atom and bond features for reactions
    :code:`reac_prod`: concatenates the reactants feature with the products feature.
    :code:`reac_diff`: concatenates the reactants feature with the difference in features between reactants and products.
    :code:`prod_diff`: concatenates the products feature with the difference in features between reactants and products.
    :code:`reac_prod_balance`: concatenates the reactants feature with the products feature, balances imbalanced reactions.
    :code:`reac_diff_balance`: concatenates the reactants feature with the difference in features between reactants and products, balances imbalanced reactions.
    :code:`prod_diff_balance`: concatenates the products feature with the difference in features between reactants and products, balances imbalanced reactions.
    """
    reaction_solvent: bool = False
    """
    Whether to adjust the MPNN layer to take as input a reaction and a molecule, and to encode them with separate MPNNs.
    """
    explicit_h: bool = False
    """
    Whether H are explicitly specified in input (and should be kept this way). This option is intended to be used
    with the :code:`reaction` or :code:`reaction_solvent` options, and applies only to the reaction part.
    """
    adding_h: bool = False
    """
    Whether RDKit molecules will be constructed with adding the Hs to them. This option is intended to be used
    with Chemprop's default molecule or multi-molecule encoders, or in :code:`reaction_solvent` mode where it applies to the solvent only.
    """
    is_atom_bond_targets: bool = False
    """
    whether this is atomic/bond properties prediction.
    """
    no_shared_atom_bond_ffn: bool = False
    """
    Whether the FFN weights for atom and bond targets should be independent between tasks.
    """
    weights_ffn_num_layers: int = 2
    """
    Number of layers in FFN for determining weights used in constrained targets.
    """
    no_adding_bond_types: bool = False
    """
    Whether the bond types determined by RDKit molecules added to the output of bond targets. This option is intended to be used
    with the :code:`is_atom_bond_targets`.
    """

    # Training arguments
    epochs: int = 30
    """Number of epochs to run."""
    warmup_epochs: float = 2.0
    """
    Number of epochs during which learning rate increases linearly from :code:`init_lr` to :code:`max_lr`.
    Afterwards, learning rate decreases exponentially from :code:`max_lr` to :code:`final_lr`.
    """
    init_lr: float = 1e-4
    """Initial learning rate."""
    max_lr: float = 1e-3
    """Maximum learning rate."""
    final_lr: float = 1e-4
    """Final learning rate."""
    grad_clip: float = None
    """Maximum magnitude of gradient during training."""
    class_balance: bool = False
    """Trains with an equal number of positives and negatives in each batch."""
    spectra_activation: Literal['exp', 'softplus'] = 'exp'
    """Indicates which function to use in dataset_type spectra training to constrain outputs to be positive."""
    spectra_target_floor: float = 1e-8
    """Values in targets for dataset type spectra are replaced with this value, intended to be a small positive number used to enforce positive values."""
    evidential_regularization: float = 0
    """Value used in regularization for evidential loss function. Value used in literature was 1."""
    overwrite_default_atom_features: bool = False
    """
    Overwrites the default atom descriptors with the new ones instead of concatenating them.
    Can only be used if atom_descriptors are used as a feature.
    """
    no_atom_descriptor_scaling: bool = False
    """Turn off atom feature scaling."""
    overwrite_default_bond_features: bool = False
    """
    Overwrites the default bond descriptors with the new ones instead of concatenating them.
    Can only be used if bond_descriptors are used as a feature.
    """
    no_bond_descriptor_scaling: bool = False
    """Turn off atom feature scaling."""
    frzn_ffn_layers: int = 0
    """
    Overwrites weights for the first n layers of the ffn from checkpoint model (specified checkpoint_frzn),
    where n is specified in the input.
    Automatically also freezes mpnn weights.
    """
    freeze_first_only: bool = False
    """
    Determines whether or not to use checkpoint_frzn for just the first encoder.
    Default (False) is to use the checkpoint to freeze all encoders.
    (only relevant for number_of_molecules > 1, where checkpoint model has number_of_molecules = 1)
    """

    def __init__(self, *args, **kwargs) -> None:
        super(TrainArgs, self).__init__(*args, **kwargs)
        self._task_names = None
        self._crossval_index_sets = None
        self._task_names = None
        self._num_tasks = None
        self._features_size = None
        self._train_data_size = None

    @property
    def metrics(self) -> List[str]:
        """The list of metrics used for evaluation. Only the first is used for early stopping."""
        return [self.metric] + self.extra_metrics

    @property
    def minimize_score(self) -> bool:
        """Whether the model should try to minimize the score metric or maximize it."""
        return self.metric in {'rmse', 'mae', 'mse', 'cross_entropy', 'binary_cross_entropy', 'sid', 'wasserstein', 'bounded_mse', 'bounded_mae', 'bounded_rmse'}

    @property
    def use_input_features(self) -> bool:
        """Whether the model is using additional molecule-level features."""
        return self.features_generator is not None or self.features_path is not None or self.phase_features_path is not None

    @property
    def num_lrs(self) -> int:
        """The number of learning rates to use (currently hard-coded to 1)."""
        return 1

    @property
    def crossval_index_sets(self) -> List[List[List[int]]]:
        """Index sets used for splitting data into train/validation/test during cross-validation"""
        return self._crossval_index_sets

    @property
    def task_names(self) -> List[str]:
        """A list of names of the tasks being trained on."""
        return self._task_names

    @task_names.setter
    def task_names(self, task_names: List[str]) -> None:
        self._task_names = task_names

    @property
    def num_tasks(self) -> int:
        """The number of tasks being trained on."""
        return len(self.task_names) if self.task_names is not None else 0

    @property
    def features_size(self) -> int:
        """The dimensionality of the additional molecule-level features."""
        return self._features_size

    @features_size.setter
    def features_size(self, features_size: int) -> None:
        self._features_size = features_size

    @property
    def train_data_size(self) -> int:
        """The size of the training data set."""
        return self._train_data_size

    @train_data_size.setter
    def train_data_size(self, train_data_size: int) -> None:
        self._train_data_size = train_data_size

    @property
    def atom_descriptor_scaling(self) -> bool:
        """
        Whether to apply normalization with a :class:`~chemprop.data.scaler.StandardScaler`
        to the additional atom features."
        """
        return not self.no_atom_descriptor_scaling

    @property
    def bond_descriptor_scaling(self) -> bool:
        """
        Whether to apply normalization with a :class:`~chemprop.data.scaler.StandardScaler`
        to the additional bond features."
        """
        return not self.no_bond_descriptor_scaling
    
    @property
    def shared_atom_bond_ffn(self) -> bool:
        """
        Whether the FFN weights for atom and bond targets should be shared between tasks.
        """
        return not self.no_shared_atom_bond_ffn

    @property
    def adding_bond_types(self) -> bool:
        """
        Whether the bond types determined by RDKit molecules should be added to the output of bond targets.
        """
        return not self.no_adding_bond_types

    @property
    def atom_constraints(self) -> List[bool]:
        """
        A list of booleans indicating whether constraints applied to output of atomic properties.
        """
        if self.is_atom_bond_targets and self.constraints_path:
            header = chemprop.data.utils.get_header(self.constraints_path)
            atom_constraints = [target in header for target in self.atom_targets]
        else:
            atom_constraints = [False] * len(self.atom_targets)
        return atom_constraints
    
    @property
    def bond_constraints(self) -> List[bool]:
        """
        A list of booleans indicating whether constraints applied to output of bond properties.
        """
        if self.is_atom_bond_targets and self.constraints_path:
            header = chemprop.data.utils.get_header(self.constraints_path)
            bond_constraints = [target in header for target in self.bond_targets]
        else:
            bond_constraints = [False] * len(self.bond_targets)
        return bond_constraints

    def process_args(self) -> None:
        super(TrainArgs, self).process_args()

        global temp_save_dir  # Prevents the temporary directory from being deleted upon function return

        # Adapt the number of molecules for reaction_solvent mode
        if self.reaction_solvent is True and self.number_of_molecules != 2:
            raise ValueError('In reaction_solvent mode, --number_of_molecules 2 must be specified.')

        # Process SMILES columns
        self.smiles_columns = chemprop.data.utils.preprocess_smiles_columns(
            path=self.data_path,
            smiles_columns=self.smiles_columns,
            number_of_molecules=self.number_of_molecules,
        )

        # Load config file
        if self.config_path is not None:
            with open(self.config_path) as f:
                config = json.load(f)
                for key, value in config.items():
                    setattr(self, key, value)

        # Determine the target_columns when training atomic and bond targets
        if self.is_atom_bond_targets:
            self.atom_targets, self.bond_targets, self.molecule_targets = chemprop.data.utils.get_mixed_task_names(
                path=self.data_path,
                smiles_columns=self.smiles_columns,
                target_columns=self.target_columns,
                ignore_columns=self.ignore_columns,
                add_h=self.adding_h,
            )
            self.target_columns = self.atom_targets + self.bond_targets
            # self.target_columns = self.atom_targets + self.bond_targets + self.molecule_targets  # TODO: Support mixed targets
        else:
            self.atom_targets, self.bond_targets = [], []

        # Check whether atomic/bond constraints have been applied on the correct dataset_type
        if self.constraints_path:
            if not self.is_atom_bond_targets:
                raise ValueError('Constraints on atomic/bond targets can only be used in atomic/bond properties prediction.')
            if self.dataset_type != 'regression':
                raise ValueError(f'In atomic/bond properties prediction, atomic/bond constraints are not supported for {self.dataset_type}.')

        # Check whether the number of input columns is one for the atomic/bond mode
        if self.is_atom_bond_targets:
            if self.number_of_molecules != 1:
                raise ValueError('In atomic/bond properties prediction, exactly one smiles column must be provided.')

        # Check whether the number of input columns is two for the reaction_solvent mode
        if self.reaction_solvent is True and len(self.smiles_columns) != 2:
            raise ValueError('In reaction_solvent mode, exactly two smiles column must be provided (one for reactions, and one for molecules)')

        # Validate reaction/reaction_solvent mode
        if self.reaction is True and self.reaction_solvent is True:
            raise ValueError('Only reaction or reaction_solvent mode can be used, not both.')

        # Create temporary directory as save directory if not provided
        if self.save_dir is None:
            temp_save_dir = TemporaryDirectory()
            self.save_dir = temp_save_dir.name

        # Fix ensemble size if loading checkpoints
        if self.checkpoint_paths is not None and len(self.checkpoint_paths) > 0:
            self.ensemble_size = len(self.checkpoint_paths)

        # Process and validate metric and loss function
        if self.metric is None:
            if self.dataset_type == 'classification':
                self.metric = 'auc'
            elif self.dataset_type == 'multiclass':
                self.metric = 'cross_entropy'
            elif self.dataset_type == 'spectra':
                self.metric = 'sid'
            elif self.dataset_type == 'regression' and self.loss_function == 'bounded_mse':
                self.metric = 'bounded_mse'
            elif self.dataset_type == 'regression':
                self.metric = 'rmse'
            else:
                raise ValueError(f'Dataset type {self.dataset_type} is not supported.')

        if self.metric in self.extra_metrics:
            raise ValueError(f'Metric {self.metric} is both the metric and is in extra_metrics. '
                             f'Please only include it once.')

        for metric in self.metrics:
            if not any([(self.dataset_type == 'classification' and metric in ['auc', 'prc-auc', 'accuracy', 'binary_cross_entropy', 'f1', 'mcc']),
                        (self.dataset_type == 'regression' and metric in ['rmse', 'mae', 'mse', 'r2', 'bounded_rmse', 'bounded_mae', 'bounded_mse']),
                        (self.dataset_type == 'multiclass' and metric in ['cross_entropy', 'accuracy', 'f1', 'mcc']),
                        (self.dataset_type == 'spectra' and metric in ['sid', 'wasserstein'])]):
                raise ValueError(f'Metric "{metric}" invalid for dataset type "{self.dataset_type}".')

        if self.loss_function is None:
            if self.dataset_type == 'classification':
                self.loss_function = 'binary_cross_entropy'
            elif self.dataset_type == 'multiclass':
                self.loss_function = 'cross_entropy'
            elif self.dataset_type == 'spectra':
                self.loss_function = 'sid'
            elif self.dataset_type == 'regression':
                self.loss_function = 'mse'
            else:
                raise ValueError(f'Default loss function not configured for dataset type {self.dataset_type}.')

        if self.loss_function != 'bounded_mse' and any(metric in ['bounded_mse', 'bounded_rmse', 'bounded_mae'] for metric in self.metrics):
            raise ValueError('Bounded metrics can only be used in conjunction with the regression loss function bounded_mse.')

        # Validate class balance
        if self.class_balance and self.dataset_type != 'classification':
            raise ValueError('Class balance can only be applied if the dataset type is classification.')

        # Validate features
        if self.features_only and not (self.features_generator or self.features_path):
            raise ValueError('When using features_only, a features_generator or features_path must be provided.')

        # Handle FFN hidden size
        if self.ffn_hidden_size is None:
            self.ffn_hidden_size = self.hidden_size

        # Handle MPN variants
        if self.atom_messages and self.undirected:
            raise ValueError('Undirected is unnecessary when using atom_messages '
                             'since atom_messages are by their nature undirected.')

        # Validate split type settings
        if not (self.split_type == 'predetermined') == (self.folds_file is not None) == (self.test_fold_index is not None):
            raise ValueError('When using predetermined split type, must provide folds_file and test_fold_index.')

        if not (self.split_type == 'crossval') == (self.crossval_index_dir is not None):
            raise ValueError('When using crossval split type, must provide crossval_index_dir.')

        if not (self.split_type in ['crossval', 'index_predetermined']) == (self.crossval_index_file is not None):
            raise ValueError('When using crossval or index_predetermined split type, must provide crossval_index_file.')

        if self.split_type in ['crossval', 'index_predetermined']:
            with open(self.crossval_index_file, 'rb') as rf:
                self._crossval_index_sets = pickle.load(rf)
            self.num_folds = len(self.crossval_index_sets)
            self.seed = 0

        # Validate split size entry and set default values
        if self.split_sizes is None:
<<<<<<< HEAD
            if self.separate_val_path is None and self.separate_test_path is None:  # separate data paths are not provided
                self.split_sizes = (0.8, 0.1, 0.1)
            elif self.separate_val_path is not None and self.separate_test_path is None:  # separate val path only
                self.split_sizes = (0.8, 0., 0.2)
            elif self.separate_val_path is None and self.separate_test_path is not None:  # separate test path only
                self.split_sizes = (0.8, 0.2, 0.)
            else:  # both separate data paths are provided
                self.split_sizes = (1., 0., 0.)
=======
            if self.separate_val_path is None and self.separate_test_path is None: # separate data paths are not provided
                self.split_sizes = [0.8, 0.1, 0.1]
            elif self.separate_val_path is not None and self.separate_test_path is None: # separate val path only
                self.split_sizes = [0.8, 0., 0.2]
            elif self.separate_val_path is None and self.separate_test_path is not None: # separate test path only
                self.split_sizes = [0.8, 0.2, 0.]
            else: # both separate data paths are provided
                self.split_sizes = [1., 0., 0.]
>>>>>>> b831fdad

        else:
            if not np.isclose(sum(self.split_sizes), 1):
                raise ValueError(f'Provided split sizes of {self.split_sizes} do not sum to 1.')
            if any([size < 0 for size in self.split_sizes]):
                raise ValueError(f'Split sizes must be non-negative. Received split sizes: {self.split_sizes}')


            if len(self.split_sizes) not in [2, 3]:
                raise ValueError(f'Three values should be provided for train/val/test split sizes. Instead received {len(self.split_sizes)} value(s).')

            if self.separate_val_path is None and self.separate_test_path is None:  # separate data paths are not provided
                if len(self.split_sizes) != 3:
                    raise ValueError(f'Three values should be provided for train/val/test split sizes. Instead received {len(self.split_sizes)} value(s).')
                if self.split_sizes[0] == 0.:
                    raise ValueError(f'Provided split size for train split must be nonzero. Received split size {self.split_sizes[0]}')
                if self.split_sizes[1] == 0.:
                    raise ValueError(f'Provided split size for validation split must be nonzero. Received split size {self.split_sizes[1]}')

<<<<<<< HEAD
            elif self.separate_val_path is not None and self.separate_test_path is None:  # separate val path only
                if len(self.split_sizes) == 2:  # allow input of just 2 values
                    self.split_sizes = (self.split_sizes[0], 0., self.split_sizes[1])
=======
            elif self.separate_val_path is not None and self.separate_test_path is None: # separate val path only
                if len(self.split_sizes) == 2: # allow input of just 2 values
                    self.split_sizes = [self.split_sizes[0], 0., self.split_sizes[1]]
>>>>>>> b831fdad
                if self.split_sizes[0] == 0.:
                    raise ValueError('Provided split size for train split must be nonzero.')
                if self.split_sizes[1] != 0.:
                    raise ValueError(f'Provided split size for validation split must be 0 because validation set is provided separately. Received split size {self.split_sizes[1]}')

<<<<<<< HEAD
            elif self.separate_val_path is None and self.separate_test_path is not None:  # separate test path only
                if len(self.split_sizes) == 2:  # allow input of just 2 values
                    self.split_sizes = (self.split_sizes[0], self.split_sizes[1], 0.)
=======
            elif self.separate_val_path is None and self.separate_test_path is not None: # separate test path only
                if len(self.split_sizes) == 2: # allow input of just 2 values
                    self.split_sizes = [self.split_sizes[0], self.split_sizes[1], 0.]
>>>>>>> b831fdad
                if self.split_sizes[0] == 0.:
                    raise ValueError('Provided split size for train split must be nonzero.')
                if self.split_sizes[1] == 0.:
                    raise ValueError('Provided split size for validation split must be nonzero.')
                if self.split_sizes[2] != 0.:
                    raise ValueError(f'Provided split size for test split must be 0 because test set is provided separately. Received split size {self.split_sizes[2]}')

<<<<<<< HEAD
            else:  # both separate data paths are provided
                if self.split_sizes != (1., 0., 0.):
=======

            else: # both separate data paths are provided
                if self.split_sizes != [1., 0., 0.]:
>>>>>>> b831fdad
                    raise ValueError(f'Separate data paths were provided for val and test splits. Split sizes should not also be provided. Received split sizes: {self.split_sizes}')

        # Test settings
        if self.test:
            self.epochs = 0

        # Validate features are provided for separate validation or test set for each of the kinds of additional features
        for (features_argument, base_features_path, val_features_path, test_features_path) in [
            ('`--features_path`', self.features_path, self.separate_val_features_path, self.separate_test_features_path),
            ('`--phase_features_path`', self.phase_features_path, self.separate_val_phase_features_path, self.separate_test_phase_features_path),
            ('`--atom_descriptors_path`', self.atom_descriptors_path, self.separate_val_atom_descriptors_path, self.separate_test_atom_descriptors_path),
            ('`--bond_descriptors_path`', self.bond_descriptors_path, self.separate_val_bond_descriptors_path, self.separate_test_bond_descriptors_path),
            ('`--constraints_path`', self.constraints_path, self.separate_val_constraints_path, self.separate_test_constraints_path)
        ]:
            if base_features_path is not None:
                if self.separate_val_path is not None and val_features_path is None:
                    raise ValueError(f'Additional features were provided using the argument {features_argument}. The same kinds of features must be provided for the separate validation set.')
                if self.separate_test_path is not None and test_features_path is None:
                    raise ValueError(f'Additional features were provided using the argument {features_argument}. The same kinds of features must be provided for the separate test set.')

        # validate extra atom descriptor options
        if self.overwrite_default_atom_features and self.atom_descriptors != 'feature':
            raise NotImplementedError('Overwriting of the default atom descriptors can only be used if the'
                                      'provided atom descriptors are features.')

        if not self.atom_descriptor_scaling and self.atom_descriptors is None:
            raise ValueError('Atom descriptor scaling is only possible if additional atom features are provided.')

        # validate extra bond descriptor options
        if self.overwrite_default_bond_features and self.bond_descriptors != 'feature':
            raise NotImplementedError('Overwriting of the default bond descriptors can only be used if the'
                                      'provided bond descriptors are features.')

        if not self.bond_descriptor_scaling and self.bond_descriptors is None:
            raise ValueError('Bond descriptor scaling is only possible if additional bond features are provided.')

        if self.bond_descriptors == 'descriptor' and not self.is_atom_bond_targets:
            raise NotImplementedError('Bond descriptors as descriptor can only be used with `--is_atom_bond_targets`.')

        # normalize target weights
        if self.target_weights is not None:
            avg_weight = sum(self.target_weights)/len(self.target_weights)
            self.target_weights = [w/avg_weight for w in self.target_weights]
            if min(self.target_weights) < 0:
                raise ValueError('Provided target weights must be non-negative.')

        # check if key molecule index is outside of the number of molecules
        if self.split_key_molecule >= self.number_of_molecules:
            raise ValueError('The index provided with the argument `--split_key_molecule` must be less than the number of molecules. Note that this index begins with 0 for the first molecule. ')


class PredictArgs(CommonArgs):
    """:class:`PredictArgs` includes :class:`CommonArgs` along with additional arguments used for predicting with a Chemprop model."""

    test_path: str
    """Path to CSV file containing testing data for which predictions will be made."""
    preds_path: str
    """Path to CSV or PICKLE file where predictions will be saved."""
    drop_extra_columns: bool = False
    """Whether to drop all columns from the test data file besides the SMILES columns and the new prediction columns."""
    ensemble_variance: bool = False
    """Deprecated. Whether to calculate the variance of ensembles as a measure of epistemic uncertainty. If True, the variance is saved as an additional column for each target in the preds_path."""
    individual_ensemble_predictions: bool = False
    """Whether to return the predictions made by each of the individual models rather than the average of the ensemble"""
    # Uncertainty arguments
    uncertainty_method: Literal[
        'mve',
        'ensemble',
        'evidential_epistemic',
        'evidential_aleatoric',
        'evidential_total',
        'classification',
        'dropout',
        'spectra_roundrobin',
    ] = None
    """The method of calculating uncertainty."""
    calibration_method: Literal['zscaling', 'tscaling', 'zelikman_interval', 'mve_weighting', 'platt', 'isotonic'] = None
    """Methods used for calibrating the uncertainty calculated with uncertainty method."""
    evaluation_methods: List[str] = None
    """The methods used for evaluating the uncertainty performance if the test data provided includes targets.
    Available methods are [nll, miscalibration_area, ence, spearman] or any available classification or multiclass metric."""
    evaluation_scores_path: str = None
    """Location to save the results of uncertainty evaluations."""
    uncertainty_dropout_p: float = 0.1
    """The probability to use for Monte Carlo dropout uncertainty estimation."""
    dropout_sampling_size: int = 10
    """The number of samples to use for Monte Carlo dropout uncertainty estimation. Distinct from the dropout used during training."""
    calibration_interval_percentile: float = 95
    """Sets the percentile used in the calibration methods. Must be in the range (1,100)."""
    regression_calibrator_metric: Literal['stdev', 'interval'] = None
    """Regression calibrators can output either a stdev or an inverval. """
    calibration_path: str = None
    """Path to data file to be used for uncertainty calibration."""
    calibration_features_path: str = None
    """Path to features data to be used with the uncertainty calibration dataset."""
    calibration_phase_features_path: str = None
    """ """
    calibration_atom_descriptors_path: str = None
    """Path to the extra atom descriptors."""
    calibration_bond_descriptors_path: str = None
    """Path to the extra bond descriptors that will be used as bond features to featurize a given molecule."""

    @property
    def ensemble_size(self) -> int:
        """The number of models in the ensemble."""
        return len(self.checkpoint_paths)

    def process_args(self) -> None:
        super(PredictArgs, self).process_args()

        if self.regression_calibrator_metric is None:
            if self.calibration_method == 'zelikman_interval':
                self.regression_calibrator_metric = 'interval'
            else:
                self.regression_calibrator_metric = 'stdev'

        if self.uncertainty_method == 'dropout' and version.parse(torch.__version__) < version.parse('1.9.0'):
            raise ValueError('Dropout uncertainty is only supported for pytorch versions >= 1.9.0')

        self.smiles_columns = chemprop.data.utils.preprocess_smiles_columns(
            path=self.test_path,
            smiles_columns=self.smiles_columns,
            number_of_molecules=self.number_of_molecules,
        )

        if self.checkpoint_paths is None or len(self.checkpoint_paths) == 0:
            raise ValueError('Found no checkpoints. Must specify --checkpoint_path <path> or '
                             '--checkpoint_dir <dir> containing at least one checkpoint.')

        if self.ensemble_variance:
            if self.uncertainty_method in ['ensemble', None]:
                warn(
                    'The `--ensemble_variance` argument is deprecated and should \
                        be replaced with `--uncertainty_method ensemble`.',
                    DeprecationWarning,
                )
                self.uncertainty_method = 'ensemble'
            else:
                raise ValueError(
                    f'Only one uncertainty method can be used at a time. \
                        The arguement `--ensemble_variance` was provided along \
                        with the uncertainty method {self.uncertainty_method}. The `--ensemble_variance` \
                        argument is deprecated and should be replaced with `--uncertainty_method ensemble`.'
                )

        if self.calibration_interval_percentile <= 1 or self.calibration_interval_percentile >= 100:
            raise ValueError('The calibration interval must be a percentile value in the range (1,100).')

        if self.uncertainty_dropout_p < 0 or self.uncertainty_dropout_p > 1:
            raise ValueError('The dropout probability must be in the range (0,1).')

        if self.dropout_sampling_size <= 1:
            raise ValueError('The argument `--dropout_sampling_size` must be an integer greater than 1.')

        # Validate that features provided for the prediction test set are also provided for the calibration set
        for (features_argument, base_features_path, cal_features_path) in [
            ('`--features_path`', self.features_path, self.calibration_features_path),
            ('`--phase_features_path`', self.phase_features_path, self.calibration_phase_features_path),
            ('`--atom_descriptors_path`', self.atom_descriptors_path, self.calibration_atom_descriptors_path),
            ('`--bond_descriptors_path`', self.bond_descriptors_path, self.calibration_bond_descriptors_path)
        ]:
            if base_features_path is not None and self.calibration_path is not None and cal_features_path is None:
                raise ValueError(f'Additional features were provided using the argument {features_argument}. The same kinds of features must be provided for the calibration dataset.')


class InterpretArgs(CommonArgs):
    """:class:`InterpretArgs` includes :class:`CommonArgs` along with additional arguments used for interpreting a trained Chemprop model."""

    data_path: str
    """Path to data CSV file."""
    batch_size: int = 500
    """Batch size."""
    property_id: int = 1
    """Index of the property of interest in the trained model."""
    rollout: int = 20
    """Number of rollout steps."""
    c_puct: float = 10.0
    """Constant factor in MCTS."""
    max_atoms: int = 20
    """Maximum number of atoms in rationale."""
    min_atoms: int = 8
    """Minimum number of atoms in rationale."""
    prop_delta: float = 0.5
    """Minimum score to count as positive."""

    def process_args(self) -> None:
        super(InterpretArgs, self).process_args()

        self.smiles_columns = chemprop.data.utils.preprocess_smiles_columns(
            path=self.data_path,
            smiles_columns=self.smiles_columns,
            number_of_molecules=self.number_of_molecules,
        )

        if self.features_path is not None:
            raise ValueError('Cannot use --features_path <path> for interpretation since features '
                             'need to be computed dynamically for molecular substructures. '
                             'Please specify --features_generator <generator>.')

        if self.checkpoint_paths is None or len(self.checkpoint_paths) == 0:
            raise ValueError('Found no checkpoints. Must specify --checkpoint_path <path> or '
                             '--checkpoint_dir <dir> containing at least one checkpoint.')


class FingerprintArgs(PredictArgs):
    """:class:`FingerprintArgs` includes :class:`PredictArgs` with additional arguments for the generation of latent fingerprint vectors."""

    fingerprint_type: Literal['MPN', 'last_FFN'] = 'MPN'
    """Choice of which type of latent fingerprint vector to use. Default is the output of the MPNN, excluding molecular features"""


class HyperoptArgs(TrainArgs):
    """:class:`HyperoptArgs` includes :class:`TrainArgs` along with additional arguments used for optimizing Chemprop hyperparameters."""

    num_iters: int = 20
    """Number of hyperparameter choices to try."""
    config_save_path: str
    """Path to :code:`.json` file where best hyperparameter settings will be written."""
    log_dir: str = None
    """(Optional) Path to a directory where all results of the hyperparameter optimization will be written."""
    hyperopt_checkpoint_dir: str = None
    """Path to a directory where hyperopt completed trial data is stored. Hyperopt job will include these trials if restarted.
    Can also be used to run multiple instances in parallel if they share the same checkpoint directory."""
    startup_random_iters: int = None
    """The initial number of trials that will be randomly specified before TPE algorithm is used to select the rest.
    By default will be half the total number of trials."""
    manual_trial_dirs: List[str] = None
    """Paths to save directories for manually trained models in the same search space as the hyperparameter search.
    Results will be considered as part of the trial history of the hyperparameter search."""
    search_parameter_keywords: List[str] = ["basic"]
    """The model parameters over which to search for an optimal hyperparameter configuration.
    Some options are bundles of parameters or otherwise special parameter operations.

    Special keywords:
        basic - the default set of hyperparameters for search: depth, ffn_num_layers, dropout, and linked_hidden_size.
        linked_hidden_size - search for hidden_size and ffn_hidden_size, but constrained for them to have the same value.
            If either of the component words are entered in separately, both are searched independently.
        learning_rate - search for max_lr, init_lr, final_lr, and warmup_epochs. The search for init_lr and final_lr values
            are defined as fractions of the max_lr value. The search for warmup_epochs is as a fraction of the total epochs used.
        all - include search for all 13 inidividual keyword options

    Individual supported parameters:
        activation, aggregation, aggregation_norm, batch_size, depth,
        dropout, ffn_hidden_size, ffn_num_layers, final_lr, hidden_size,
        init_lr, max_lr, warmup_epochs
    """

    def process_args(self) -> None:
        super(HyperoptArgs, self).process_args()

        # Assign log and checkpoint directories if none provided
        if self.log_dir is None:
            self.log_dir = self.save_dir
        if self.hyperopt_checkpoint_dir is None:
            self.hyperopt_checkpoint_dir = self.log_dir
        
        # Set number of startup random trials
        if self.startup_random_iters is None:
            self.startup_random_iters = self.num_iters // 2

        # Construct set of search parameters
        supported_keywords = [
            "basic", "learning_rate", "linked_hidden_size", "all",
            "activation", "aggregation", "aggregation_norm", "batch_size", "depth",
            "dropout", "ffn_hidden_size", "ffn_num_layers", "final_lr", "hidden_size",
            "init_lr", "max_lr", "warmup_epochs"
        ]
        supported_parameters = [
            "activation", "aggregation", "aggregation_norm", "batch_size", "depth",
            "dropout", "ffn_hidden_size", "ffn_num_layers", "final_lr_ratio", "hidden_size",
            "init_lr_ratio", "linked_hidden_size", "max_lr", "warmup_epochs"
        ]
        unsupported_keywords = set(self.search_parameter_keywords) - set(supported_keywords)
        if len(unsupported_keywords) != 0:
            raise NotImplementedError(
                f"Keywords for what hyperparameters to include in the search are designated \
                    with the argument `--search_parameter_keywords`. The following unsupported\
                    keywords were received: {unsupported_keywords}. The available supported\
                    keywords are: {supported_keywords}"
            )
        search_parameters = set()
        if "all" in self.search_parameter_keywords:
            search_parameters.update(supported_parameters)
        if "basic" in self.search_parameter_keywords:
            search_parameters.update(["depth", "ffn_num_layers", "dropout", "linked_hidden_size"])
        if "learning_rate" in self.search_parameter_keywords:
            search_parameters.update(["max_lr", "init_lr_ratio", "final_lr_ratio", "warmup_epochs"])
        for kw in self.search_parameter_keywords:
            if kw in supported_parameters:
                search_parameters.add(kw)
        if "init_lr" in self.search_parameter_keywords:
            search_parameters.add("init_lr_ratio")
        if "final_lr" in self.search_parameter_keywords:
            search_parameters.add("final_lr_ratio")
        if "linked_hidden_size" in search_parameters and ("hidden_size" in search_parameters or "ffn_hidden_size" in search_parameters):
            search_parameters.remove("linked_hidden_size")
            search_parameters.update(["hidden_size", "ffn_hidden_size"])
        self.search_parameters = list(search_parameters)


class SklearnTrainArgs(TrainArgs):
    """:class:`SklearnTrainArgs` includes :class:`TrainArgs` along with additional arguments for training a scikit-learn model."""

    model_type: Literal['random_forest', 'svm']
    """scikit-learn model to use."""
    class_weight: Literal['balanced'] = None
    """How to weight classes (None means no class balance)."""
    single_task: bool = False
    """Whether to run each task separately (needed when dataset has null entries)."""
    radius: int = 2
    """Morgan fingerprint radius."""
    num_bits: int = 2048
    """Number of bits in morgan fingerprint."""
    num_trees: int = 500
    """Number of random forest trees."""
    impute_mode: Literal['single_task', 'median', 'mean', 'linear', 'frequent'] = None
    """How to impute missing data (None means no imputation)."""


class SklearnPredictArgs(Tap):
    """:class:`SklearnPredictArgs` contains arguments used for predicting with a trained scikit-learn model."""

    test_path: str
    """Path to CSV file containing testing data for which predictions will be made."""
    smiles_columns: List[str] = None
    """List of names of the columns containing SMILES strings.
    By default, uses the first :code:`number_of_molecules` columns."""
    number_of_molecules: int = 1
    """Number of molecules in each input to the model.
    This must equal the length of :code:`smiles_columns` (if not :code:`None`)."""
    preds_path: str
    """Path to CSV file where predictions will be saved."""
    checkpoint_dir: str = None
    """Path to directory containing model checkpoints (:code:`.pkl` file)"""
    checkpoint_path: str = None
    """Path to model checkpoint (:code:`.pkl` file)"""
    checkpoint_paths: List[str] = None
    """List of paths to model checkpoints (:code:`.pkl` files)"""

    def process_args(self) -> None:

        self.smiles_columns = chemprop.data.utils.preprocess_smiles_columns(
            path=self.test_path,
            smiles_columns=self.smiles_columns,
            number_of_molecules=self.number_of_molecules,
        )

        # Load checkpoint paths
        self.checkpoint_paths = get_checkpoint_paths(
            checkpoint_path=self.checkpoint_path,
            checkpoint_paths=self.checkpoint_paths,
            checkpoint_dir=self.checkpoint_dir,
            ext='.pkl'
        )<|MERGE_RESOLUTION|>--- conflicted
+++ resolved
@@ -752,16 +752,6 @@
 
         # Validate split size entry and set default values
         if self.split_sizes is None:
-<<<<<<< HEAD
-            if self.separate_val_path is None and self.separate_test_path is None:  # separate data paths are not provided
-                self.split_sizes = (0.8, 0.1, 0.1)
-            elif self.separate_val_path is not None and self.separate_test_path is None:  # separate val path only
-                self.split_sizes = (0.8, 0., 0.2)
-            elif self.separate_val_path is None and self.separate_test_path is not None:  # separate test path only
-                self.split_sizes = (0.8, 0.2, 0.)
-            else:  # both separate data paths are provided
-                self.split_sizes = (1., 0., 0.)
-=======
             if self.separate_val_path is None and self.separate_test_path is None: # separate data paths are not provided
                 self.split_sizes = [0.8, 0.1, 0.1]
             elif self.separate_val_path is not None and self.separate_test_path is None: # separate val path only
@@ -770,7 +760,6 @@
                 self.split_sizes = [0.8, 0.2, 0.]
             else: # both separate data paths are provided
                 self.split_sizes = [1., 0., 0.]
->>>>>>> b831fdad
 
         else:
             if not np.isclose(sum(self.split_sizes), 1):
@@ -790,29 +779,17 @@
                 if self.split_sizes[1] == 0.:
                     raise ValueError(f'Provided split size for validation split must be nonzero. Received split size {self.split_sizes[1]}')
 
-<<<<<<< HEAD
-            elif self.separate_val_path is not None and self.separate_test_path is None:  # separate val path only
-                if len(self.split_sizes) == 2:  # allow input of just 2 values
-                    self.split_sizes = (self.split_sizes[0], 0., self.split_sizes[1])
-=======
             elif self.separate_val_path is not None and self.separate_test_path is None: # separate val path only
                 if len(self.split_sizes) == 2: # allow input of just 2 values
                     self.split_sizes = [self.split_sizes[0], 0., self.split_sizes[1]]
->>>>>>> b831fdad
                 if self.split_sizes[0] == 0.:
                     raise ValueError('Provided split size for train split must be nonzero.')
                 if self.split_sizes[1] != 0.:
                     raise ValueError(f'Provided split size for validation split must be 0 because validation set is provided separately. Received split size {self.split_sizes[1]}')
 
-<<<<<<< HEAD
-            elif self.separate_val_path is None and self.separate_test_path is not None:  # separate test path only
-                if len(self.split_sizes) == 2:  # allow input of just 2 values
-                    self.split_sizes = (self.split_sizes[0], self.split_sizes[1], 0.)
-=======
             elif self.separate_val_path is None and self.separate_test_path is not None: # separate test path only
                 if len(self.split_sizes) == 2: # allow input of just 2 values
                     self.split_sizes = [self.split_sizes[0], self.split_sizes[1], 0.]
->>>>>>> b831fdad
                 if self.split_sizes[0] == 0.:
                     raise ValueError('Provided split size for train split must be nonzero.')
                 if self.split_sizes[1] == 0.:
@@ -820,14 +797,9 @@
                 if self.split_sizes[2] != 0.:
                     raise ValueError(f'Provided split size for test split must be 0 because test set is provided separately. Received split size {self.split_sizes[2]}')
 
-<<<<<<< HEAD
-            else:  # both separate data paths are provided
-                if self.split_sizes != (1., 0., 0.):
-=======
 
             else: # both separate data paths are provided
                 if self.split_sizes != [1., 0., 0.]:
->>>>>>> b831fdad
                     raise ValueError(f'Separate data paths were provided for val and test splits. Split sizes should not also be provided. Received split sizes: {self.split_sizes}')
 
         # Test settings
