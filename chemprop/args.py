import json
import os
from tempfile import TemporaryDirectory
import pickle
from typing import List, Optional
from typing_extensions import Literal

import torch
from tap import Tap  # pip install typed-argument-parser (https://github.com/swansonk14/typed-argument-parser)

import chemprop.data.utils
from chemprop.data import set_cache_mol, empty_cache
from chemprop.features import get_available_features_generators


Metric = Literal['auc', 'prc-auc', 'rmse', 'mae', 'mse', 'r2', 'accuracy', 'cross_entropy', 'binary_cross_entropy', 'sid', 'wasserstein', 'f1', 'mcc', 'bounded_rmse', 'bounded_mae', 'bounded_mse']


def get_checkpoint_paths(checkpoint_path: Optional[str] = None,
                         checkpoint_paths: Optional[List[str]] = None,
                         checkpoint_dir: Optional[str] = None,
                         ext: str = '.pt') -> Optional[List[str]]:
    """
    Gets a list of checkpoint paths either from a single checkpoint path or from a directory of checkpoints.

    If :code:`checkpoint_path` is provided, only collects that one checkpoint.
    If :code:`checkpoint_paths` is provided, collects all of the provided checkpoints.
    If :code:`checkpoint_dir` is provided, walks the directory and collects all checkpoints.
    A checkpoint is any file ending in the extension ext.

    :param checkpoint_path: Path to a checkpoint.
    :param checkpoint_paths: List of paths to checkpoints.
    :param checkpoint_dir: Path to a directory containing checkpoints.
    :param ext: The extension which defines a checkpoint file.
    :return: A list of paths to checkpoints or None if no checkpoint path(s)/dir are provided.
    """
    if sum(var is not None for var in [checkpoint_dir, checkpoint_path, checkpoint_paths]) > 1:
        raise ValueError('Can only specify one of checkpoint_dir, checkpoint_path, and checkpoint_paths')

    if checkpoint_path is not None:
        return [checkpoint_path]

    if checkpoint_paths is not None:
        return checkpoint_paths

    if checkpoint_dir is not None:
        checkpoint_paths = []

        for root, _, files in os.walk(checkpoint_dir):
            for fname in files:
                if fname.endswith(ext):
                    checkpoint_paths.append(os.path.join(root, fname))

        if len(checkpoint_paths) == 0:
            raise ValueError(f'Failed to find any checkpoints with extension "{ext}" in directory "{checkpoint_dir}"')

        return checkpoint_paths

    return None


class CommonArgs(Tap):
    """:class:`CommonArgs` contains arguments that are used in both :class:`TrainArgs` and :class:`PredictArgs`."""

    smiles_columns: List[str] = None
    """List of names of the columns containing SMILES strings.
    By default, uses the first :code:`number_of_molecules` columns."""
    number_of_molecules: int = 1
    """Number of molecules in each input to the model.
    This must equal the length of :code:`smiles_columns` (if not :code:`None`)."""
    checkpoint_dir: str = None
    """Directory from which to load model checkpoints (walks directory and ensembles all models that are found)."""
    checkpoint_path: str = None
    """Path to model checkpoint (:code:`.pt` file)."""
    checkpoint_paths: List[str] = None
    """List of paths to model checkpoints (:code:`.pt` files)."""
    no_cuda: bool = False
    """Turn off cuda (i.e., use CPU instead of GPU)."""
    gpu: int = None
    """Which GPU to use."""
    features_generator: List[str] = None
    """Method(s) of generating additional features."""
    features_path: List[str] = None
    """Path(s) to features to use in FNN (instead of features_generator)."""
    phase_features_path: str = None
    """Path to features used to indicate the phase of the data in one-hot vector form. Used in spectra datatype."""
    no_features_scaling: bool = False
    """Turn off scaling of features."""
    max_data_size: int = None
    """Maximum number of data points to load."""
    num_workers: int = 8
    """Number of workers for the parallel data loading (0 means sequential)."""
    batch_size: int = 50
    """Batch size."""
    atom_descriptors: Literal['feature', 'descriptor'] = None
    """
    Custom extra atom descriptors.
    :code:`feature`: used as atom features to featurize a given molecule.
    :code:`descriptor`: used as descriptor and concatenated to the machine learned atomic representation.
    """
    atom_descriptors_path: str = None
    """Path to the extra atom descriptors."""
    bond_features_path: str = None
    """Path to the extra bond descriptors that will be used as bond features to featurize a given molecule."""
    no_cache_mol: bool = False
    """
    Whether to not cache the RDKit molecule for each SMILES string to reduce memory usage (cached by default).
    """
    empty_cache: bool = False
    """
    Whether to empty all caches before training or predicting. This is necessary if multiple jobs are run within a single script and the atom or bond features change.
    """

    def __init__(self, *args, **kwargs):
        super(CommonArgs, self).__init__(*args, **kwargs)
        self._atom_features_size = 0
        self._bond_features_size = 0
        self._atom_descriptors_size = 0

    @property
    def device(self) -> torch.device:
        """The :code:`torch.device` on which to load and process data and models."""
        if not self.cuda:
            return torch.device('cpu')

        return torch.device('cuda', self.gpu)

    @device.setter
    def device(self, device: torch.device) -> None:
        self.cuda = device.type == 'cuda'
        self.gpu = device.index

    @property
    def cuda(self) -> bool:
        """Whether to use CUDA (i.e., GPUs) or not."""
        return not self.no_cuda and torch.cuda.is_available()

    @cuda.setter
    def cuda(self, cuda: bool) -> None:
        self.no_cuda = not cuda

    @property
    def features_scaling(self) -> bool:
        """
        Whether to apply normalization with a :class:`~chemprop.data.scaler.StandardScaler`
        to the additional molecule-level features.
        """
        return not self.no_features_scaling

    @features_scaling.setter
    def features_scaling(self, features_scaling: bool) -> None:
        self.no_features_scaling = not features_scaling

    @property
    def atom_features_size(self) -> int:
        """The size of the atom features."""
        return self._atom_features_size

    @atom_features_size.setter
    def atom_features_size(self, atom_features_size: int) -> None:
        self._atom_features_size = atom_features_size

    @property
    def atom_descriptors_size(self) -> int:
        """The size of the atom descriptors."""
        return self._atom_descriptors_size

    @atom_descriptors_size.setter
    def atom_descriptors_size(self, atom_descriptors_size: int) -> None:
        self._atom_descriptors_size = atom_descriptors_size

    @property
    def bond_features_size(self) -> int:
        """The size of the atom features."""
        return self._bond_features_size

    @bond_features_size.setter
    def bond_features_size(self, bond_features_size: int) -> None:
        self._bond_features_size = bond_features_size

    def configure(self) -> None:
        self.add_argument('--gpu', choices=list(range(torch.cuda.device_count())))
        self.add_argument('--features_generator', choices=get_available_features_generators())

    def process_args(self) -> None:
        # Load checkpoint paths
        self.checkpoint_paths = get_checkpoint_paths(
            checkpoint_path=self.checkpoint_path,
            checkpoint_paths=self.checkpoint_paths,
            checkpoint_dir=self.checkpoint_dir,
        )

        # Validate features
        if self.features_generator is not None and 'rdkit_2d_normalized' in self.features_generator and self.features_scaling:
            raise ValueError('When using rdkit_2d_normalized features, --no_features_scaling must be specified.')

        # Validate atom descriptors
        if (self.atom_descriptors is None) != (self.atom_descriptors_path is None):
            raise ValueError('If atom_descriptors is specified, then an atom_descriptors_path must be provided '
                             'and vice versa.')

        if self.atom_descriptors is not None and self.number_of_molecules > 1:
            raise NotImplementedError('Atom descriptors are currently only supported with one molecule '
                                      'per input (i.e., number_of_molecules = 1).')

        # Validate bond descriptors
        if self.bond_features_path is not None and self.number_of_molecules > 1:
            raise NotImplementedError('Bond descriptors are currently only supported with one molecule '
                                      'per input (i.e., number_of_molecules = 1).')

        set_cache_mol(not self.no_cache_mol)

        if self.empty_cache:
            empty_cache()


class TrainArgs(CommonArgs):
    """:class:`TrainArgs` includes :class:`CommonArgs` along with additional arguments used for training a Chemprop model."""

    # General arguments
    data_path: str
    """Path to data CSV file."""
    target_columns: List[str] = None
    """
    Name of the columns containing target values.
    By default, uses all columns except the SMILES column and the :code:`ignore_columns`.
    """
    ignore_columns: List[str] = None
    """Name of the columns to ignore when :code:`target_columns` is not provided."""
    dataset_type: Literal['regression', 'classification', 'multiclass', 'spectra']
    """Type of dataset. This determines the default loss function used during training."""
    loss_function: Literal['mse', 'bounded_mse', 'binary_cross_entropy','cross_entropy', 'mcc', 'sid', 'wasserstein', 'mve', 'evidential'] = None
    """Choice of loss function. Loss functions are limited to compatible dataset types."""
    multiclass_num_classes: int = 3
    """Number of classes when running multiclass classification."""
    separate_val_path: str = None
    """Path to separate val set, optional."""
    separate_test_path: str = None
    """Path to separate test set, optional."""
    spectra_phase_mask_path: str = None
    """Path to a file containing a phase mask array, used for excluding particular regions in spectra predictions."""
    data_weights_path: str = None
    """Path to weights for each molecule in the training data, affecting the relative weight of molecules in the loss function"""
    target_weights: List[float] = None
    """Weights associated with each target, affecting the relative weight of targets in the loss function. Must match the number of target columns."""
    split_type: Literal['random', 'scaffold_balanced', 'predetermined', 'crossval', 'cv', 'cv-no-test', 'index_predetermined', 'random_with_repeated_smiles'] = 'random'
    """Method of splitting the data into train/val/test."""
    split_sizes: List[float] = None
    """Split proportions for train/validation/test sets."""
    split_key_molecule: int = 0
    """The index of the key molecule used for splitting when multiple molecules are present and constrained split_type is used, like scaffold_balanced or random_with_repeated_smiles.
       Note that this index begins with zero for the first molecule."""
    num_folds: int = 1
    """Number of folds when performing cross validation."""
    folds_file: str = None
    """Optional file of fold labels."""
    val_fold_index: int = None
    """Which fold to use as val for leave-one-out cross val."""
    test_fold_index: int = None
    """Which fold to use as test for leave-one-out cross val."""
    crossval_index_dir: str = None
    """Directory in which to find cross validation index files."""
    crossval_index_file: str = None
    """Indices of files to use as train/val/test. Overrides :code:`--num_folds` and :code:`--seed`."""
    seed: int = 0
    """
    Random seed to use when splitting data into train/val/test sets.
    When :code`num_folds > 1`, the first fold uses this seed and all subsequent folds add 1 to the seed.
    """
    pytorch_seed: int = 0
    """Seed for PyTorch randomness (e.g., random initial weights)."""
    metric: Metric = None
    """
    Metric to use during evaluation. It is also used with the validation set for early stopping.
    Defaults to "auc" for classification, "rmse" for regression, and "sid" for spectra.
    """
    extra_metrics: List[Metric] = []
    """Additional metrics to use to evaluate the model. Not used for early stopping."""
    save_dir: str = None
    """Directory where model checkpoints will be saved."""
    checkpoint_frzn: str = None
    """Path to model checkpoint file to be loaded for overwriting and freezing weights."""
    save_smiles_splits: bool = False
    """Save smiles for each train/val/test splits for prediction convenience later."""
    test: bool = False
    """Whether to skip training and only test the model."""
    quiet: bool = False
    """Skip non-essential print statements."""
    log_frequency: int = 10
    """The number of batches between each logging of the training loss."""
    show_individual_scores: bool = False
    """Show all scores for individual targets, not just average, at the end."""
    cache_cutoff: float = 10000
    """
    Maximum number of molecules in dataset to allow caching.
    Below this number, caching is used and data loading is sequential.
    Above this number, caching is not used and data loading is parallel.
    Use "inf" to always cache.
    """
    save_preds: bool = False
    """Whether to save test split predictions during training."""
    resume_experiment: bool = False
    """
    Whether to resume the experiment.
    Loads test results from any folds that have already been completed and skips training those folds.
    """

    # Model arguments
    bias: bool = False
    """Whether to add bias to linear layers."""
    hidden_size: int = 300
    """Dimensionality of hidden layers in MPN."""
    depth: int = 3
    """Number of message passing steps."""
    bias_solvent: bool = False
    """Whether to add bias to linear layers for solvent MPN if :code:`reaction_solvent` is True."""
    hidden_size_solvent: int = 300
    """Dimensionality of hidden layers in solvent MPN if :code:`reaction_solvent` is True."""
    depth_solvent: int = 3
    """Number of message passing steps for solvent if :code:`reaction_solvent` is True."""
    mpn_shared: bool = False
    """Whether to use the same message passing neural network for all input molecules
    Only relevant if :code:`number_of_molecules > 1`"""
    dropout: float = 0.0
    """Dropout probability."""
    activation: Literal['ReLU', 'LeakyReLU', 'PReLU', 'tanh', 'SELU', 'ELU'] = 'ReLU'
    """Activation function."""
    atom_messages: bool = False
    """Centers messages on atoms instead of on bonds."""
    undirected: bool = False
    """Undirected edges (always sum the two relevant bond vectors)."""
    ffn_hidden_size: int = None
    """Hidden dim for higher-capacity FFN (defaults to hidden_size)."""
    ffn_num_layers: int = 2
    """Number of layers in FFN after MPN encoding."""
    features_only: bool = False
    """Use only the additional features in an FFN, no graph network."""
    separate_val_features_path: List[str] = None
    """Path to file with features for separate val set."""
    separate_test_features_path: List[str] = None
    """Path to file with features for separate test set."""
    separate_val_phase_features_path: str = None
    """Path to file with phase features for separate val set."""
    separate_test_phase_features_path: str = None
    """Path to file with phase features for separate test set."""
    separate_val_atom_descriptors_path: str = None
    """Path to file with extra atom descriptors for separate val set."""
    separate_test_atom_descriptors_path: str = None
    """Path to file with extra atom descriptors for separate test set."""
    separate_val_bond_features_path: str = None
    """Path to file with extra atom descriptors for separate val set."""
    separate_test_bond_features_path: str = None
    """Path to file with extra atom descriptors for separate test set."""
    config_path: str = None
    """
    Path to a :code:`.json` file containing arguments. Any arguments present in the config file
    will override arguments specified via the command line or by the defaults.
    """
    ensemble_size: int = 1
    """Number of models in ensemble."""
    aggregation: Literal['mean', 'sum', 'norm'] = 'mean'
    """Aggregation scheme for atomic vectors into molecular vectors"""
    aggregation_norm: int = 100
    """For norm aggregation, number by which to divide summed up atomic features"""
    reaction: bool = False
    """
    Whether to adjust MPNN layer to take reactions as input instead of molecules.
    """
    reaction_mode: Literal['reac_prod', 'reac_diff', 'prod_diff', 'reac_prod_balance', 'reac_diff_balance', 'prod_diff_balance'] = 'reac_diff'
    """
    Choices for construction of atom and bond features for reactions
    :code:`reac_prod`: concatenates the reactants feature with the products feature.
    :code:`reac_diff`: concatenates the reactants feature with the difference in features between reactants and products. 
    :code:`prod_diff`: concatenates the products feature with the difference in features between reactants and products. 
    :code:`reac_prod_balance`: concatenates the reactants feature with the products feature, balances imbalanced reactions.
    :code:`reac_diff_balance`: concatenates the reactants feature with the difference in features between reactants and products, balances imbalanced reactions. 
    :code:`prod_diff_balance`: concatenates the products feature with the difference in features between reactants and products, balances imbalanced reactions. 
    """
    reaction_solvent: bool = False
    """
    Whether to adjust the MPNN layer to take as input a reaction and a molecule, and to encode them with separate MPNNs.
    """
    explicit_h: bool = False
    """
    Whether H are explicitly specified in input (and should be kept this way). This option is intended to be used
    with the :code:`reaction` or :code:`reaction_solvent` options, and applies only to the reaction part.
    """
    adding_h: bool = False
    """
    Whether RDKit molecules will be constructed with adding the Hs to them. This option is intended to be used
    with Chemprop's default molecule or multi-molecule encoders, or in :code:`reaction_solvent` mode where it applies to the solvent only.
    """

    # Training arguments
    epochs: int = 30
    """Number of epochs to run."""
    warmup_epochs: float = 2.0
    """
    Number of epochs during which learning rate increases linearly from :code:`init_lr` to :code:`max_lr`.
    Afterwards, learning rate decreases exponentially from :code:`max_lr` to :code:`final_lr`.
    """
    init_lr: float = 1e-4
    """Initial learning rate."""
    max_lr: float = 1e-3
    """Maximum learning rate."""
    final_lr: float = 1e-4
    """Final learning rate."""
    grad_clip: float = None
    """Maximum magnitude of gradient during training."""
    class_balance: bool = False
    """Trains with an equal number of positives and negatives in each batch."""
    spectra_activation: Literal['exp', 'softplus'] = 'exp'
    """Indicates which function to use in dataset_type spectra training to constrain outputs to be positive."""
    spectra_target_floor: float = 1e-8
    """Values in targets for dataset type spectra are replaced with this value, intended to be a small positive number used to enforce positive values."""
    evidential_regularization: float = 0
    """Value used in regularization for evidential loss function. Value used in literature was 1."""
    overwrite_default_atom_features: bool = False
    """
    Overwrites the default atom descriptors with the new ones instead of concatenating them.
    Can only be used if atom_descriptors are used as a feature.
    """
    no_atom_descriptor_scaling: bool = False
    """Turn off atom feature scaling."""
    overwrite_default_bond_features: bool = False
    """Overwrites the default atom descriptors with the new ones instead of concatenating them"""
    no_bond_features_scaling: bool = False
    """Turn off atom feature scaling."""
    frzn_ffn_layers: int = 0
    """
    Overwrites weights for the first n layers of the ffn from checkpoint model (specified checkpoint_frzn), 
    where n is specified in the input.
    Automatically also freezes mpnn weights. 
    """
    freeze_first_only: bool = False
    """
    Determines whether or not to use checkpoint_frzn for just the first encoder.
    Default (False) is to use the checkpoint to freeze all encoders.
    (only relevant for number_of_molecules > 1, where checkpoint model has number_of_molecules = 1)
    """

    def __init__(self, *args, **kwargs) -> None:
        super(TrainArgs, self).__init__(*args, **kwargs)
        self._task_names = None
        self._crossval_index_sets = None
        self._task_names = None
        self._num_tasks = None
        self._features_size = None
        self._train_data_size = None

    @property
    def metrics(self) -> List[str]:
        """The list of metrics used for evaluation. Only the first is used for early stopping."""
        return [self.metric] + self.extra_metrics

    @property
    def minimize_score(self) -> bool:
        """Whether the model should try to minimize the score metric or maximize it."""
        return self.metric in {'rmse', 'mae', 'mse', 'cross_entropy', 'binary_cross_entropy', 'sid', 'wasserstein', 'bounded_mse', 'bounded_mae', 'bounded_rmse'}

    @property
    def use_input_features(self) -> bool:
        """Whether the model is using additional molecule-level features."""
        return self.features_generator is not None or self.features_path is not None or self.phase_features_path is not None

    @property
    def num_lrs(self) -> int:
        """The number of learning rates to use (currently hard-coded to 1)."""
        return 1

    @property
    def crossval_index_sets(self) -> List[List[List[int]]]:
        """Index sets used for splitting data into train/validation/test during cross-validation"""
        return self._crossval_index_sets

    @property
    def task_names(self) -> List[str]:
        """A list of names of the tasks being trained on."""
        return self._task_names

    @task_names.setter
    def task_names(self, task_names: List[str]) -> None:
        self._task_names = task_names

    @property
    def num_tasks(self) -> int:
        """The number of tasks being trained on."""
        return len(self.task_names) if self.task_names is not None else 0

    @property
    def features_size(self) -> int:
        """The dimensionality of the additional molecule-level features."""
        return self._features_size

    @features_size.setter
    def features_size(self, features_size: int) -> None:
        self._features_size = features_size

    @property
    def train_data_size(self) -> int:
        """The size of the training data set."""
        return self._train_data_size

    @train_data_size.setter
    def train_data_size(self, train_data_size: int) -> None:
        self._train_data_size = train_data_size

    @property
    def atom_descriptor_scaling(self) -> bool:
        """
        Whether to apply normalization with a :class:`~chemprop.data.scaler.StandardScaler`
        to the additional atom features."
        """
        return not self.no_atom_descriptor_scaling

    @property
    def bond_feature_scaling(self) -> bool:
        """
        Whether to apply normalization with a :class:`~chemprop.data.scaler.StandardScaler`
        to the additional bond features."
        """
        return not self.no_bond_features_scaling

    def process_args(self) -> None:
        super(TrainArgs, self).process_args()

        global temp_save_dir  # Prevents the temporary directory from being deleted upon function return

        #Adapt the number of molecules for reaction_solvent mode
        if self.reaction_solvent is True and self.number_of_molecules != 2:
            raise ValueError('In reaction_solvent mode, --number_of_molecules 2 must be specified.')

        # Process SMILES columns
        self.smiles_columns = chemprop.data.utils.preprocess_smiles_columns(
            path=self.data_path,
            smiles_columns=self.smiles_columns,
            number_of_molecules=self.number_of_molecules,
        )

        # Load config file
        if self.config_path is not None:
            with open(self.config_path) as f:
                config = json.load(f)
                for key, value in config.items():
                    setattr(self, key, value)

        #Check whether the number of input columns is two for the reaction_solvent mode
        if self.reaction_solvent is True and len(self.smiles_columns) != 2:
            raise ValueError(f'In reaction_solvent mode, exactly two smiles column must be provided (one for reactions, and one for molecules)')

        #Validate reaction/reaction_solvent mode
        if self.reaction is True and self.reaction_solvent is True:
            raise ValueError('Only reaction or reaction_solvent mode can be used, not both.')
        
        # Create temporary directory as save directory if not provided
        if self.save_dir is None:
            temp_save_dir = TemporaryDirectory()
            self.save_dir = temp_save_dir.name

        # Fix ensemble size if loading checkpoints
        if self.checkpoint_paths is not None and len(self.checkpoint_paths) > 0:
            self.ensemble_size = len(self.checkpoint_paths)

        # Process and validate metric and loss function
        if self.metric is None:
            if self.dataset_type == 'classification':
                self.metric = 'auc'
            elif self.dataset_type == 'multiclass':
                self.metric = 'cross_entropy'
            elif self.dataset_type == 'spectra':
                self.metric = 'sid'
            elif self.dataset_type == 'regression' and self.loss_function == 'bounded_mse':
                self.metric = 'bounded_mse'
            elif self.dataset_type == 'regression':
                self.metric = 'rmse'
            else:
                raise ValueError(f'Dataset type {self.dataset_type} is not supported.')

        if self.metric in self.extra_metrics:
            raise ValueError(f'Metric {self.metric} is both the metric and is in extra_metrics. '
                             f'Please only include it once.')

        for metric in self.metrics:
            if not any([(self.dataset_type == 'classification' and metric in ['auc', 'prc-auc', 'accuracy', 'binary_cross_entropy', 'f1', 'mcc']), 
                    (self.dataset_type == 'regression' and metric in ['rmse', 'mae', 'mse', 'r2', 'bounded_rmse', 'bounded_mae', 'bounded_mse']), 
                    (self.dataset_type == 'multiclass' and metric in ['cross_entropy', 'accuracy', 'f1', 'mcc']),
                    (self.dataset_type == 'spectra' and metric in ['sid','wasserstein'])]):
                raise ValueError(f'Metric "{metric}" invalid for dataset type "{self.dataset_type}".')
        
        if self.loss_function is None:
            if self.dataset_type == 'classification':
                self.loss_function = 'binary_cross_entropy'
            elif self.dataset_type == 'multiclass':
                self.loss_function = 'cross_entropy'
            elif self.dataset_type == 'spectra':
                self.loss_function = 'sid'
            elif self.dataset_type == 'regression':
                self.loss_function = 'mse'
            else:
                raise ValueError(f'Default loss function not configured for dataset type {self.dataset_type}.')

        if self.loss_function != 'bounded_mse' and any(metric in ['bounded_mse', 'bounded_rmse', 'bounded_mae'] for metric in self.metrics):
            raise ValueError('Bounded metrics can only be used in conjunction with the regression loss function bounded_mse.')

        # Validate class balance
        if self.class_balance and self.dataset_type != 'classification':
            raise ValueError('Class balance can only be applied if the dataset type is classification.')

        # Validate features
        if self.features_only and not (self.features_generator or self.features_path):
            raise ValueError('When using features_only, a features_generator or features_path must be provided.')

        # Handle FFN hidden size
        if self.ffn_hidden_size is None:
            self.ffn_hidden_size = self.hidden_size

        # Handle MPN variants
        if self.atom_messages and self.undirected:
            raise ValueError('Undirected is unnecessary when using atom_messages '
                             'since atom_messages are by their nature undirected.')

        # Validate split type settings
        if not (self.split_type == 'predetermined') == (self.folds_file is not None) == (self.test_fold_index is not None):
            raise ValueError('When using predetermined split type, must provide folds_file and test_fold_index.')

        if not (self.split_type == 'crossval') == (self.crossval_index_dir is not None):
            raise ValueError('When using crossval split type, must provide crossval_index_dir.')

        if not (self.split_type in ['crossval', 'index_predetermined']) == (self.crossval_index_file is not None):
            raise ValueError('When using crossval or index_predetermined split type, must provide crossval_index_file.')

        if self.split_type in ['crossval', 'index_predetermined']:
            with open(self.crossval_index_file, 'rb') as rf:
                self._crossval_index_sets = pickle.load(rf)
            self.num_folds = len(self.crossval_index_sets)
            self.seed = 0
        
        # Validate split size entry and set default values
        if self.split_sizes is None:
            if self.separate_val_path is None and self.separate_test_path is None: # separate data paths are not provided
                self.split_sizes = (0.8, 0.1, 0.1)
            elif self.separate_val_path is not None and self.separate_test_path is None: # separate val path only
                self.split_sizes = (0.8, 0., 0.2)
            elif self.separate_val_path is None and self.separate_test_path is not None: # separate test path only
                self.split_sizes = (0.8, 0.2, 0.)
            else: # both separate data paths are provided
                self.split_sizes = (1., 0., 0.)

        else:
            if sum(self.split_sizes) != 1.:
                raise ValueError(f'Provided split sizes of {self.split_sizes} do not sum to 1.')

            if len(self.split_sizes) not in [2,3]:
                raise ValueError(f'Three values should be provided for train/val/test split sizes. Instead received {len(self.split_sizes)} value(s).')

            if self.separate_val_path is None and self.separate_test_path is None: # separate data paths are not provided
                if len(self.split_sizes) != 3:
                    raise ValueError(f'Three values should be provided for train/val/test split sizes. Instead received {len(self.split_sizes)} value(s).')
                if 0. in self.split_sizes:
                    raise ValueError(f'Provided split sizes must be nonzero if no separate data files are provided. Received split sizes of {self.split_sizes}.')

            elif self.separate_val_path is not None and self.separate_test_path is None: # separate val path only
                if len(self.split_sizes) == 2: # allow input of just 2 values
                    self.split_sizes = (self.split_sizes[0], 0., self.split_sizes[1])
                if self.split_sizes[0] == 0.:
                    raise ValueError('Provided split size for train split must be nonzero.')
                if self.split_sizes[1] != 0.:
                    raise ValueError('Provided split size for validation split must be 0 because validation set is provided separately.')
                if self.split_sizes[2] == 0.:
                    raise ValueError('Provided split size for test split must be nonzero.')

            elif self.separate_val_path is None and self.separate_test_path is not None: # separate test path only
                if len(self.split_sizes) == 2: # allow input of just 2 values
                    self.split_sizes = (self.split_sizes[0], self.split_sizes[1], 0.)
                if self.split_sizes[0] == 0.:
                    raise ValueError('Provided split size for train split must be nonzero.')
                if self.split_sizes[1] == 0.:
                    raise ValueError('Provided split size for validation split must be nonzero.')
                if self.split_sizes[2] != 0.:
                    raise ValueError('Provided split size for test split must be 0 because test set is provided separately.')


            else: # both separate data paths are provided
                if self.split_sizes != (1., 0., 0.):
                    raise ValueError(f'Separate data paths were provided for val and test splits. Split sizes should not also be provided.')

        # Test settings
        if self.test:
            self.epochs = 0

        # Validate features are provided for separate validation or test set for each of the kinds of additional features
        for (features_argument, base_features_path, val_features_path, test_features_path) in [
            ('`--features_path`', self.features_path, self.separate_val_features_path, self.separate_test_features_path),
            ('`--phase_features_path`', self.phase_features_path, self.separate_val_phase_features_path, self.separate_test_phase_features_path),
            ('`--atom_descriptors_path`', self.atom_descriptors_path, self.separate_val_atom_descriptors_path, self.separate_test_atom_descriptors_path),
            ('`--bond_features_path`', self.bond_features_path, self.separate_val_bond_features_path, self.separate_test_bond_features_path)
        ]:
            if base_features_path is not None:
                if self.separate_val_path is not None and val_features_path is None:
                    raise ValueError(f'Additional features were provided using the argument {features_argument}. The same kinds of features must be provided for the separate validation set.')
                if self.separate_test_path is not None and test_features_path is None:
                    raise ValueError(f'Additional features were provided using the argument {features_argument}. The same kinds of features must be provided for the separate test set.')
                

        # validate extra atom descriptor options
        if self.overwrite_default_atom_features and self.atom_descriptors != 'feature':
            raise NotImplementedError('Overwriting of the default atom descriptors can only be used if the'
                                      'provided atom descriptors are features.')

        if not self.atom_descriptor_scaling and self.atom_descriptors is None:
            raise ValueError('Atom descriptor scaling is only possible if additional atom features are provided.')

        # validate extra bond feature options
        if self.overwrite_default_bond_features and self.bond_features_path is None:
            raise ValueError('If you want to overwrite the default bond descriptors, '
                             'a bond_descriptor_path must be provided.')

        if not self.bond_feature_scaling and self.bond_features_path is None:
            raise ValueError('Bond descriptor scaling is only possible if additional bond features are provided.')

        # normalize target weights
        if self.target_weights is not None:
            avg_weight = sum(self.target_weights)/len(self.target_weights)
            self.target_weights = [w/avg_weight for w in self.target_weights]
            if min(self.target_weights) < 0:
                raise ValueError('Provided target weights must be non-negative.')

        # check if key molecule index is outside of the number of molecules
        if self.split_key_molecule >= self.number_of_molecules:
            raise ValueError('The index provided with the argument `--split_key_molecule` must be less than the number of molecules. Note that this index begins with 0 for the first molecule. ')

class PredictArgs(CommonArgs):
    """:class:`PredictArgs` includes :class:`CommonArgs` along with additional arguments used for predicting with a Chemprop model."""

    test_path: str
    """Path to CSV file containing testing data for which predictions will be made."""
    preds_path: str
    """Path to CSV file where predictions will be saved."""
    drop_extra_columns: bool = False
    """Whether to drop all columns from the test data file besides the SMILES columns and the new prediction columns."""
    ensemble_variance: bool = False
    """Whether to calculate the variance of ensembles as a measure of epistemic uncertainty. If True, the variance is saved as an additional column for each target in the preds_path."""
    individual_ensemble_predictions: bool = False
    """Whether to return the predictions made by each of the individual models rather than the average of the ensemble"""

    @property
    def ensemble_size(self) -> int:
        """The number of models in the ensemble."""
        return len(self.checkpoint_paths)

    def process_args(self) -> None:
        super(PredictArgs, self).process_args()

        self.smiles_columns = chemprop.data.utils.preprocess_smiles_columns(
            path=self.test_path,
            smiles_columns=self.smiles_columns,
            number_of_molecules=self.number_of_molecules,
        )

        if self.checkpoint_paths is None or len(self.checkpoint_paths) == 0:
            raise ValueError('Found no checkpoints. Must specify --checkpoint_path <path> or '
                             '--checkpoint_dir <dir> containing at least one checkpoint.')


class InterpretArgs(CommonArgs):
    """:class:`InterpretArgs` includes :class:`CommonArgs` along with additional arguments used for interpreting a trained Chemprop model."""

    data_path: str
    """Path to data CSV file."""
    batch_size: int = 500
    """Batch size."""
    property_id: int = 1
    """Index of the property of interest in the trained model."""
    rollout: int = 20
    """Number of rollout steps."""
    c_puct: float = 10.0
    """Constant factor in MCTS."""
    max_atoms: int = 20
    """Maximum number of atoms in rationale."""
    min_atoms: int = 8
    """Minimum number of atoms in rationale."""
    prop_delta: float = 0.5
    """Minimum score to count as positive."""

    def process_args(self) -> None:
        super(InterpretArgs, self).process_args()

        self.smiles_columns = chemprop.data.utils.preprocess_smiles_columns(
            path=self.data_path,
            smiles_columns=self.smiles_columns,
            number_of_molecules=self.number_of_molecules,
        )

        if self.features_path is not None:
            raise ValueError('Cannot use --features_path <path> for interpretation since features '
                             'need to be computed dynamically for molecular substructures. '
                             'Please specify --features_generator <generator>.')

        if self.checkpoint_paths is None or len(self.checkpoint_paths) == 0:
            raise ValueError('Found no checkpoints. Must specify --checkpoint_path <path> or '
                             '--checkpoint_dir <dir> containing at least one checkpoint.')


class FingerprintArgs(PredictArgs):
    """:class:`FingerprintArgs` includes :class:`PredictArgs` with additional arguments for the generation of latent fingerprint vectors."""

    fingerprint_type: Literal['MPN','last_FFN'] = 'MPN'
    """Choice of which type of latent fingerprint vector to use. Default is the output of the MPNN, excluding molecular features"""


class HyperoptArgs(TrainArgs):
    """:class:`HyperoptArgs` includes :class:`TrainArgs` along with additional arguments used for optimizing Chemprop hyperparameters."""

    num_iters: int = 20
    """Number of hyperparameter choices to try."""
    config_save_path: str
    """Path to :code:`.json` file where best hyperparameter settings will be written."""
    log_dir: str = None
    """(Optional) Path to a directory where all results of the hyperparameter optimization will be written."""
    hyperopt_checkpoint_dir: str = None
    """Path to a directory where hyperopt completed trial data is stored. Hyperopt job will include these trials if restarted.
    Can also be used to run multiple instances in parallel if they share the same checkpoint directory."""
    startup_random_iters: int = 10
    """The initial number of trials that will be randomly specified before TPE algorithm is used to select the rest."""
    manual_trial_dirs: List[str] = None
    """Paths to save directories for manually trained models in the same search space as the hyperparameter search.
    Results will be considered as part of the trial history of the hyperparameter search."""

    def process_args(self) -> None:
        super(HyperoptArgs, self).process_args()

        # Assign log and checkpoint directories if none provided
        if self.log_dir is None:
            self.log_dir = self.save_dir
        if self.hyperopt_checkpoint_dir is None:
            self.hyperopt_checkpoint_dir = self.log_dir


class UncertaintyArgs(PredictArgs):
    """:class: `UncertaintyArgs` includes :class:`PredictArgs` along with additional arguments used for estimating and calibrating uncertainty"""

    uncertainty_method: Literal[
        'mve',
        'ensemble',
        'evidential_epistemic',
        'evidential_aleatoric',
        'evidential_total',
<<<<<<< HEAD
        'classification'
    ] = None
    """The method of calculating uncertainty."""
    calibration_method: Literal['zscaling', 'tscaling', 'zelikman_interval', 'mve_weighting', 'platt', 'isotonic'] = None
=======
        'evidential_class',
        'sigmoid',
        'dropout'
    ] = None
    """The method of calculating uncertainty."""
    dropout_sampling_size: int = 10
    """Sampling size for Monte Carlo dropout uncertainty estimation. Must be greater than 1."""
    calibration_method: Literal['zscaling', 'tscaling', 'zelikman_interval', 'mve_weighting', 'platt'] = None
>>>>>>> 03c8ef15
    """The method used for calibrating uncertainty estimates"""
    calibration_interval_percentile: float = 95
    """Sets the percentile used in the calibration methods. Must be in the range (1,100)."""
    regression_calibrator_metric: Literal['stdev', 'interval'] = 'stdev'
    """Regression calibrators that assume a particular distribution, such as a gaussian, can output either a stdev or an inverval. """
    calibration_path: str = None
    """Path to data file to be used for uncertainty calibration."""
    calibration_features_path: str = None
    """Path to features data to be used with the uncertainty calibration dataset."""
    calibration_phase_features_path: str = None
    """ """
    calibration_atom_descriptors_path: str = None
    """Path to the extra atom descriptors."""
    calibration_bond_features_path: str = None
    """Path to the extra bond descriptors that will be used as bond features to featurize a given molecule."""

    def process_args(self) -> None:
        super(UncertaintyArgs, self).process_args()

        if self.ensemble_variance == True and self.uncertainty_method != 'ensemble':
            raise ValueError('The `--ensemble_variance` method of uncertainty quantification should be replaced with '
                             '`--uncertainty_method ensemble` for dedicated uncertainty jobs.')
        
        if self.calibration_interval_percentile <= 1 or self.calibration_interval_percentile >= 100:
            raise ValueError('The calibration interval must be a percentile value in the range (1,100).')

        if self.individual_ensemble_predictions == True:
            raise ValueError('The argument `--individual_ensemble_predictions` is not supported in uncertainty jobs.')

        if self.dropout_sampling_size <= 1:
            raise ValueError('The argument `--dropout_sampling_size` must be an integer greater than 1.')

        # Validate that features provided for the prediction test set are also provided for the calibration set
        for (features_argument, base_features_path, cal_features_path) in [
            ('`--features_path`', self.features_path, self.calibration_features_path),
            ('`--phase_features_path`', self.phase_features_path, self.calibration_phase_features_path),
            ('`--atom_descriptors_path`', self.atom_descriptors_path, self.calibration_atom_descriptors_path),
            ('`--bond_features_path`', self.bond_features_path, self.calibration_bond_features_path)
        ]:
            if base_features_path is not None and self.calibration_path is not None and cal_features_path is None:
                    raise ValueError(f'Additional features were provided using the argument {features_argument}. The same kinds of features must be provided for the calibration dataset.')


class SklearnTrainArgs(TrainArgs):
    """:class:`SklearnTrainArgs` includes :class:`TrainArgs` along with additional arguments for training a scikit-learn model."""

    model_type: Literal['random_forest', 'svm']
    """scikit-learn model to use."""
    class_weight: Literal['balanced'] = None
    """How to weight classes (None means no class balance)."""
    single_task: bool = False
    """Whether to run each task separately (needed when dataset has null entries)."""
    radius: int = 2
    """Morgan fingerprint radius."""
    num_bits: int = 2048
    """Number of bits in morgan fingerprint."""
    num_trees: int = 500
    """Number of random forest trees."""
    impute_mode: Literal['single_task', 'median', 'mean', 'linear','frequent'] = None
    """How to impute missing data (None means no imputation)."""


class SklearnPredictArgs(Tap):
    """:class:`SklearnPredictArgs` contains arguments used for predicting with a trained scikit-learn model."""

    test_path: str
    """Path to CSV file containing testing data for which predictions will be made."""
    smiles_columns: List[str] = None
    """List of names of the columns containing SMILES strings.
    By default, uses the first :code:`number_of_molecules` columns."""
    number_of_molecules: int = 1
    """Number of molecules in each input to the model.
    This must equal the length of :code:`smiles_columns` (if not :code:`None`)."""
    preds_path: str
    """Path to CSV file where predictions will be saved."""
    checkpoint_dir: str = None
    """Path to directory containing model checkpoints (:code:`.pkl` file)"""
    checkpoint_path: str = None
    """Path to model checkpoint (:code:`.pkl` file)"""
    checkpoint_paths: List[str] = None
    """List of paths to model checkpoints (:code:`.pkl` files)"""

    def process_args(self) -> None:

        self.smiles_columns = chemprop.data.utils.preprocess_smiles_columns(
            path=self.test_path,
            smiles_columns=self.smiles_columns,
            number_of_molecules=self.number_of_molecules,
        )

        # Load checkpoint paths
        self.checkpoint_paths = get_checkpoint_paths(
            checkpoint_path=self.checkpoint_path,
            checkpoint_paths=self.checkpoint_paths,
            checkpoint_dir=self.checkpoint_dir,
            ext='.pkl'
        )<|MERGE_RESOLUTION|>--- conflicted
+++ resolved
@@ -845,21 +845,13 @@
         'evidential_epistemic',
         'evidential_aleatoric',
         'evidential_total',
-<<<<<<< HEAD
-        'classification'
+        'classification',
+        'dropout',
     ] = None
     """The method of calculating uncertainty."""
     calibration_method: Literal['zscaling', 'tscaling', 'zelikman_interval', 'mve_weighting', 'platt', 'isotonic'] = None
-=======
-        'evidential_class',
-        'sigmoid',
-        'dropout'
-    ] = None
-    """The method of calculating uncertainty."""
+    """Sampling size for Monte Carlo dropout uncertainty estimation. Must be greater than 1."""
     dropout_sampling_size: int = 10
-    """Sampling size for Monte Carlo dropout uncertainty estimation. Must be greater than 1."""
-    calibration_method: Literal['zscaling', 'tscaling', 'zelikman_interval', 'mve_weighting', 'platt'] = None
->>>>>>> 03c8ef15
     """The method used for calibrating uncertainty estimates"""
     calibration_interval_percentile: float = 95
     """Sets the percentile used in the calibration methods. Must be in the range (1,100)."""
