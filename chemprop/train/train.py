--- conflicted
+++ resolved
@@ -155,10 +155,6 @@
                 gt_target_batch = gt_target_batch.to(torch_device)
 
         # Calculate losses
-<<<<<<< HEAD
-
-=======
->>>>>>> 64543427
         if model.is_atom_bond_targets:
             loss_multi_task = []
             for target, pred, target_weight, data_weight, mask in zip(targets, preds, target_weights, data_weights, masks):
@@ -209,16 +205,12 @@
                 loss = loss_func(preds, targets, args.evidential_regularization) * target_weights * data_weights * masks
             elif args.loss_function == "dirichlet":  # classification
                 loss = loss_func(preds, targets, args.evidential_regularization) * target_weights * data_weights * masks
-<<<<<<< HEAD
         elif args.loss_function == "quantile_interval":
             quantiles_tensor = torch.tensor(args.quantiles, device=torch_device)
             loss = loss_func(preds, targets, quantiles_tensor) * target_weights * data_weights * mask
         else:
             loss = loss_func(preds, targets) * target_weights * data_weights * mask
-=======
-            else:
-                loss = loss_func(preds, targets) * target_weights * data_weights * masks
->>>>>>> 64543427
+
 
             if args.loss_function == "mcc":
                 loss = loss.mean()
