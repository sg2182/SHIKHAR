--- conflicted
+++ resolved
@@ -47,39 +47,12 @@
     for batch in tqdm(data_loader, total=len(data_loader), leave=False):
         # Prepare batch
         batch: MoleculeDataset
-<<<<<<< HEAD
-        (
-            mol_batch,
-            features_batch,
-            target_batch,
-            mask_batch,
-            atom_descriptors_batch,
-            atom_features_batch,
-            bond_features_batch,
-            data_weights_batch,
-        ) = (
-            batch.batch_graph(),
-            batch.features(),
-            batch.targets(),
-            batch.mask(),
-            batch.atom_descriptors(),
-            batch.atom_features(),
-            batch.bond_features(),
-            batch.data_weights(),
-        )
-
-        mask = torch.tensor(mask_batch, dtype=torch.bool)  # shape(batch, tasks)
-        targets = torch.tensor(
-            [[0 if x is None else x for x in tb] for tb in target_batch]
-        )  # shape(batch, tasks)
-=======
         mol_batch, features_batch, target_batch, mask_batch, atom_descriptors_batch, atom_features_batch, bond_features_batch, data_weights_batch = \
             batch.batch_graph(), batch.features(), batch.targets(), batch.mask(), batch.atom_descriptors(), \
             batch.atom_features(), batch.bond_features(), batch.data_weights()
 
         mask = torch.tensor(mask_batch, dtype=torch.bool) # shape(batch, tasks)
         targets = torch.tensor([[0 if x is None else x for x in tb] for tb in target_batch])  # shape(batch, tasks)
->>>>>>> 98fc25ee
 
         if args.target_weights is not None:
             target_weights = torch.tensor(args.target_weights).unsqueeze(0)  # shape(1,tasks)
@@ -127,24 +100,11 @@
                     mask[:, target_index],
                 ).unsqueeze(0)
                 target_losses.append(target_loss)
-<<<<<<< HEAD
-            loss = torch.cat(target_losses).to(torch_device) * target_weights.squeeze(0)
-        elif args.dataset_type == "multiclass":
-            targets = targets.long()
-            if args.loss_function == "dirichlet":
-                loss = (
-                    loss_func(preds, targets, args.evidential_regularization)
-                    * target_weights
-                    * data_weights
-                    * mask
-                )
-=======
             loss = torch.cat(target_losses) * target_weights.squeeze(0)
         elif args.dataset_type == "multiclass":
             targets = targets.long()
             if args.loss_function == "dirichlet":
                 loss = loss_func(preds, targets, args.evidential_regularization) * target_weights * data_weights * mask
->>>>>>> 98fc25ee
             else:
                 target_losses = []
                 for target_index in range(preds.size(1)):
@@ -152,45 +112,6 @@
                         preds[:, target_index, :], targets[:, target_index]
                     ).unsqueeze(1)
                     target_losses.append(target_loss)
-<<<<<<< HEAD
-                loss = (
-                    torch.cat(target_losses, dim=1).to(torch_device)
-                    * target_weights
-                    * data_weights
-                    * mask
-                )
-        elif args.dataset_type == "spectra":
-            loss = loss_func(preds, targets, mask) * target_weights * data_weights * mask
-        elif args.loss_function == "bounded_mse":
-            loss = (
-                loss_func(preds, targets, lt_target_batch, gt_target_batch)
-                * target_weights
-                * data_weights
-                * mask
-            )
-        elif args.loss_function == "evidential":
-            loss = (
-                loss_func(preds, targets, args.evidential_regularization)
-                * target_weights
-                * data_weights
-                * mask
-            )
-        elif args.loss_function == "dirichlet":  # classification
-            loss = (
-                loss_func(preds, targets, args.evidential_regularization)
-                * target_weights
-                * data_weights
-                * mask
-            )
-        elif args.loss_function == "quantile_interval":
-            quantiles_tensor = torch.tensor(args.quantiles, device=torch_device)
-            loss = (
-                loss_func(preds, targets, quantiles_tensor)
-                * target_weights
-                * data_weights
-                * mask
-            )
-=======
                 loss = torch.cat(target_losses, dim=1).to(torch_device) * target_weights * data_weights * mask
         elif args.dataset_type == "spectra":
             loss = loss_func(preds, targets, mask) * target_weights * data_weights * mask
@@ -200,7 +121,9 @@
             loss = loss_func(preds, targets, args.evidential_regularization) * target_weights * data_weights * mask
         elif args.loss_function == "dirichlet":  # classification
             loss = loss_func(preds, targets, args.evidential_regularization) * target_weights * data_weights * mask
->>>>>>> 98fc25ee
+        elif args.loss_function == "quantile_interval":
+            quantiles_tensor = torch.tensor(args.quantiles, device=torch_device)
+            loss = loss_func(preds, targets, quantiles_tensor) * target_weights * data_weights * mask
         else:
             loss = loss_func(preds, targets) * target_weights * data_weights * mask
 
