from typing import Callable

import torch
import torch.nn as nn
import numpy as np

from chemprop.args import TrainArgs


def get_loss_func(args: TrainArgs) -> Callable:
    """
    Gets the loss function corresponding to a given dataset type.

    :param args: Arguments containing the dataset type ("classification", "regression", or "multiclass").
    :return: A PyTorch loss function.
    """

    # Nested dictionary of the form {dataset_type: {loss_function: loss_function callable}}
    supported_loss_functions = {
        "regression": {
            "mse": nn.MSELoss(reduction="none"),
            "bounded_mse": bounded_mse_loss,
            "mve": normal_mve,
            "evidential": evidential_loss,
            "quantile_interval": quantile_loss_batch,
        },
        "classification": {
            "binary_cross_entropy": nn.BCEWithLogitsLoss(reduction="none"),
            "mcc": mcc_class_loss,
            "dirichlet": dirichlet_class_loss,
        },
        "multiclass": {
            "cross_entropy": nn.CrossEntropyLoss(reduction="none"),
            "mcc": mcc_multiclass_loss,
            "dirichlet": dirichlet_multiclass_loss,
        },
        "spectra": {"sid": sid_loss, "wasserstein": wasserstein_loss},
    }

    # Error if no loss function supported
    if args.dataset_type not in supported_loss_functions.keys():
        raise ValueError(f'Dataset type "{args.dataset_type}" not supported.')

    # Return loss function if it is represented in the supported_loss_functions dictionary
    loss_function_choices = supported_loss_functions.get(args.dataset_type, dict())
    loss_function = loss_function_choices.get(args.loss_function)

    if loss_function is not None:
        return loss_function

    else:
        raise ValueError(
            f'Loss function "{args.loss_function}" not supported with dataset type {args.dataset_type}. \
            Available options for that dataset type are {loss_function_choices.keys()}.'
        )


def bounded_mse_loss(
    predictions: torch.tensor,
    targets: torch.tensor,
    less_than_target: torch.tensor,
    greater_than_target: torch.tensor,
) -> torch.tensor:
    """
    Loss function for use with regression when some targets are presented as inequalities.

    :param predictions: Model predictions with shape(batch_size, tasks).
    :param targets: Target values with shape(batch_size, tasks).
    :param less_than_target: A tensor with boolean values indicating whether the target is a less-than inequality.
    :param greater_than_target: A tensor with boolean values indicating whether the target is a greater-than inequality.
    :return: A tensor containing loss values of shape(batch_size, tasks).
    """
    predictions = torch.where(torch.logical_and(predictions < targets, less_than_target), targets, predictions)

    predictions = torch.where(
        torch.logical_and(predictions > targets, greater_than_target), targets, predictions
    )

    return nn.functional.mse_loss(predictions, targets, reduction="none")


def mcc_class_loss(
    predictions: torch.tensor, targets: torch.tensor, data_weights: torch.tensor, mask: torch.tensor
) -> torch.tensor:
    """
    A classification loss using a soft version of the Matthews Correlation Coefficient.

    :param predictions: Model predictions with shape(batch_size, tasks).
    :param targets: Target values with shape(batch_size, tasks).
    :param data_weights: A tensor with float values indicating how heavily to weight each datapoint in training with shape(batch_size, 1)
    :param mask: A tensor with boolean values indicating whether the loss for this prediction is considered in the gradient descent with shape(batch_size, tasks).
    :return: A tensor containing loss values of shape(tasks).
    """
    # shape(batch, tasks)
    # (TP*TN-FP*FN)/sqrt((TP+FP)*(TP+FN)*(TN+FP)*(TN+FN))
    TP = torch.sum(targets * predictions * data_weights * mask, axis=0)
    FP = torch.sum((1 - targets) * predictions * data_weights * mask, axis=0)
    FN = torch.sum(targets * (1 - predictions) * data_weights * mask, axis=0)
    TN = torch.sum((1 - targets) * (1 - predictions) * data_weights * mask, axis=0)
    loss = 1 - ((TP * TN - FP * FN) / torch.sqrt((TP + FP) * (TP + FN) * (TN + FP) * (TN + FN)))
    return loss


def mcc_multiclass_loss(
    predictions: torch.tensor, targets: torch.tensor, data_weights: torch.tensor, mask: torch.tensor
) -> torch.tensor:
    """
    A multiclass loss using a soft version of the Matthews Correlation Coefficient. Multiclass definition follows the version in sklearn documentation.

    :param predictions: Model predictions with shape(batch_size, classes).
    :param targets: Target values with shape(batch_size).
    :param data_weights: A tensor with float values indicating how heavily to weight each datapoint in training with shape(batch_size, 1)
    :param mask: A tensor with boolean values indicating whether the loss for this prediction is considered in the gradient descent with shape(batch_size).
    :return: A tensor value for the loss.
    """
    torch_device = predictions.device
    mask = mask.unsqueeze(1)

    bin_targets = torch.zeros_like(predictions, device=torch_device)
    bin_targets[torch.arange(predictions.shape[0]), targets] = 1
<<<<<<< HEAD
    c = torch.sum(predictions * bin_targets * data_weights * mask)
    s = torch.sum(predictions * data_weights * mask)
    pt = torch.sum(
        torch.sum(predictions * data_weights * mask, axis=0)
        * torch.sum(bin_targets * data_weights * mask, axis=0)
    )
    p2 = torch.sum(torch.sum(predictions * data_weights * mask, axis=0) ** 2)
    t2 = torch.sum(torch.sum(bin_targets * data_weights * mask, axis=0) ** 2)
    loss = 1 - (c * s - pt) / torch.sqrt((s**2 - p2) * (s**2 - t2))
=======

    pred_classes = predictions.argmax(dim=1)
    bin_preds = torch.zeros_like(predictions, device=torch_device)
    bin_preds[torch.arange(predictions.shape[0]), pred_classes] = 1

    masked_data_weights = data_weights * mask

    t_sum = torch.sum(bin_targets * masked_data_weights, axis=0)  # number of times each class truly occurred
    p_sum = torch.sum(bin_preds * masked_data_weights, axis=0)  # number of times each class was predicted

    n_correct = torch.sum(bin_preds * bin_targets * masked_data_weights)  # total number of samples correctly predicted
    n_samples = torch.sum(predictions * masked_data_weights)  # total number of samples

    cov_ytyp = n_correct * n_samples - torch.dot(p_sum, t_sum)
    cov_ypyp = n_samples**2 - torch.dot(p_sum, p_sum)
    cov_ytyt = n_samples**2 - torch.dot(t_sum, t_sum)

    if cov_ypyp * cov_ytyt == 0:
        loss = torch.tensor(0.0)
    else:
        loss = cov_ytyp / torch.sqrt(cov_ytyt * cov_ypyp)

>>>>>>> 442a1602
    return loss


def sid_loss(
    model_spectra: torch.tensor,
    target_spectra: torch.tensor,
    mask: torch.tensor,
    threshold: float = None,
) -> torch.tensor:
    """
    Loss function for use with spectra data type.

    :param model_spectra: The predicted spectra output from a model with shape (batch_size,spectrum_length).
    :param target_spectra: The target spectra with shape (batch_size,spectrum_length). Values must be normalized so that each spectrum sums to 1.
    :param mask: Tensor with boolean indications of where the spectrum output should not be excluded with shape (batch_size,spectrum_length).
    :param threshold: Loss function requires that values are positive and nonzero. Values below the threshold will be replaced with the threshold value.
    :return: A tensor containing loss values for the batch with shape (batch_size,spectrum_length).
    """
    # Move new tensors to torch device
    torch_device = model_spectra.device

    # Normalize the model spectra before comparison
    zero_sub = torch.zeros_like(model_spectra, device=torch_device)
    one_sub = torch.ones_like(model_spectra, device=torch_device)
    if threshold is not None:
        threshold_sub = torch.full(model_spectra.shape, threshold, device=torch_device)
        model_spectra = torch.where(model_spectra < threshold, threshold_sub, model_spectra)
    model_spectra = torch.where(mask, model_spectra, zero_sub)
    sum_model_spectra = torch.sum(model_spectra, axis=1, keepdim=True)
    model_spectra = torch.div(model_spectra, sum_model_spectra)

    # Calculate loss value
    target_spectra = torch.where(mask, target_spectra, one_sub)
    model_spectra = torch.where(mask, model_spectra, one_sub)  # losses in excluded regions will be zero because log(1/1) = 0.
    loss = torch.mul(torch.log(torch.div(model_spectra, target_spectra)), model_spectra) + torch.mul(
        torch.log(torch.div(target_spectra, model_spectra)), target_spectra
    )

    return loss


def wasserstein_loss(
    model_spectra: torch.tensor,
    target_spectra: torch.tensor,
    mask: torch.tensor,
    threshold: float = None,
) -> torch.tensor:
    """
    Loss function for use with spectra data type. This loss assumes that values are evenly spaced.

    :param model_spectra: The predicted spectra output from a model with shape (batch_size,spectrum_length).
    :param target_spectra: The target spectra with shape (batch_size,spectrum_length). Values must be normalized so that each spectrum sums to 1.
    :param mask: Tensor with boolian indications of where the spectrum output should not be excluded with shape (batch_size,spectrum_length).
    :param threshold: Loss function requires that values are positive and nonzero. Values below the threshold will be replaced with the threshold value.
    :return: A tensor containing loss values for the batch with shape (batch_size,spectrum_length).
    """
    # Move new tensors to torch device
    torch_device = model_spectra.device

    # Normalize the model spectra before comparison
    zero_sub = torch.zeros_like(model_spectra, device=torch_device)
    if threshold is not None:
        threshold_sub = torch.full(model_spectra.shape, threshold, device=torch_device)
        model_spectra = torch.where(model_spectra < threshold, threshold_sub, model_spectra)
    model_spectra = torch.where(mask, model_spectra, zero_sub)
    sum_model_spectra = torch.sum(model_spectra, axis=1, keepdim=True)
    model_spectra = torch.div(model_spectra, sum_model_spectra)

    # Calculate loss value
    target_cum = torch.cumsum(target_spectra, axis=1)
    model_cum = torch.cumsum(model_spectra, axis=1)
    loss = torch.abs(target_cum - model_cum)

    return loss


def normal_mve(pred_values, targets):
    """
    Use the negative log likelihood function of a normal distribution as a loss function used for making
    simultaneous predictions of the mean and error distribution variance simultaneously.

    :param pred_values: Combined predictions of means and variances of shape(data, tasks*2).
                        Means are first in dimension 1, followed by variances.
    :return: A tensor loss value.
    """
    # Unpack combined prediction values
    pred_means, pred_var = torch.split(pred_values, pred_values.shape[1] // 2, dim=1)

    return torch.log(2 * np.pi * pred_var) / 2 + (pred_means - targets) ** 2 / (2 * pred_var)


# evidential classification
def dirichlet_class_loss(alphas, target_labels, lam=0):
    """
    Use Evidential Learning Dirichlet loss from Sensoy et al in classification datasets.
    :param alphas: Predicted parameters for Dirichlet in shape(datapoints, tasks*2).
                   Negative class first then positive class in dimension 1.
    :param target_labels: Digital labels to predict in shape(datapoints, tasks).
    :lambda: coefficient to weight KL term

    :return: Loss
    """
    torch_device = alphas.device
    num_tasks = target_labels.shape[1]
    num_classes = 2
    alphas = torch.reshape(alphas, (alphas.shape[0], num_tasks, num_classes))

    y_one_hot = torch.eye(num_classes, device=torch_device)[target_labels.long()]

    return dirichlet_common_loss(alphas=alphas, y_one_hot=y_one_hot, lam=lam)


def dirichlet_multiclass_loss(alphas, target_labels, lam=0):
    """
    Use Evidential Learning Dirichlet loss from Sensoy et al for multiclass datasets.
    :param alphas: Predicted parameters for Dirichlet in shape(datapoints, task, classes).
    :param target_labels: Digital labels to predict in shape(datapoints, tasks).
    :lambda: coefficient to weight KL term

    :return: Loss
    """
    torch_device = alphas.device
    num_classes = alphas.shape[2]

    y_one_hot = torch.eye(num_classes, device=torch_device)[target_labels.long()]

    return dirichlet_common_loss(alphas=alphas, y_one_hot=y_one_hot, lam=lam)


def dirichlet_common_loss(alphas, y_one_hot, lam=0):
    """
    Use Evidential Learning Dirichlet loss from Sensoy et al. This function follows
    after the classification and multiclass specific functions that reshape the
    alpha inputs and create one-hot targets.

    :param alphas: Predicted parameters for Dirichlet in shape(datapoints, task, classes).
    :param y_one_hot: Digital labels to predict in shape(datapoints, tasks, classes).
    :lambda: coefficient to weight KL term

    :return: Loss
    """
    # SOS term
    S = torch.sum(alphas, dim=-1, keepdim=True)
    p = alphas / S
    A = torch.sum((y_one_hot - p) ** 2, dim=-1, keepdim=True)
    B = torch.sum((p * (1 - p)) / (S + 1), dim=-1, keepdim=True)
    SOS = A + B

    alpha_hat = y_one_hot + (1 - y_one_hot) * alphas

    beta = torch.ones_like(alpha_hat)
    S_alpha = torch.sum(alpha_hat, dim=-1, keepdim=True)
    S_beta = torch.sum(beta, dim=-1, keepdim=True)

    ln_alpha = torch.lgamma(S_alpha) - torch.sum(torch.lgamma(alpha_hat), dim=-1, keepdim=True)
    ln_beta = torch.sum(torch.lgamma(beta), dim=-1, keepdim=True) - torch.lgamma(S_beta)

    # digamma terms
    dg_alpha = torch.digamma(alpha_hat)
    dg_S_alpha = torch.digamma(S_alpha)

    # KL
    KL = ln_alpha + ln_beta + torch.sum((alpha_hat - beta) * (dg_alpha - dg_S_alpha), dim=-1, keepdim=True)

    KL = lam * KL

    # loss = torch.mean(SOS + KL)
    loss = SOS + KL
    loss = torch.mean(loss, dim=-1)
    return loss


# updated evidential regression loss (evidential_loss_new from Amini repo)
def evidential_loss(pred_values, targets, lam=0, epsilon=1e-8):
    """
    Use Deep Evidential Regression negative log likelihood loss + evidential
        regularizer

    :param pred_values: Combined prediction values for mu, v, alpha, and beta parameters in shape(data, tasks*4).
                        Order in dimension 1 is mu, v, alpha, beta.
    :mu: pred mean parameter for NIG
    :v: pred lam parameter for NIG
    :alpha: predicted parameter for NIG
    :beta: Predicted parmaeter for NIG
    :targets: Outputs to predict

    :return: Loss
    """
    # Unpack combined prediction values
    mu, v, alpha, beta = torch.split(pred_values, pred_values.shape[1] // 4, dim=1)

    # Calculate NLL loss
    twoBlambda = 2 * beta * (1 + v)
    nll = (
        0.5 * torch.log(np.pi / v)
        - alpha * torch.log(twoBlambda)
        + (alpha + 0.5) * torch.log(v * (targets - mu) ** 2 + twoBlambda)
        + torch.lgamma(alpha)
        - torch.lgamma(alpha + 0.5)
    )

    L_NLL = nll  # torch.mean(nll, dim=-1)

    # Calculate regularizer based on absolute error of prediction
    error = torch.abs((targets - mu))
    reg = error * (2 * v + alpha)
    L_REG = reg  # torch.mean(reg, dim=-1)

    # Loss = L_NLL + L_REG
    # TODO If we want to optimize the dual- of the objective use the line below:
    loss = L_NLL + lam * (L_REG - epsilon)

    return loss


def quantile_loss_batch(pred_values, targets, quantiles):
    """
    Batched pinball loss at desired quantiles.
    """

    error = targets - pred_values

    return torch.max((quantiles - 1) * error, quantiles * error)<|MERGE_RESOLUTION|>--- conflicted
+++ resolved
@@ -118,18 +118,6 @@
 
     bin_targets = torch.zeros_like(predictions, device=torch_device)
     bin_targets[torch.arange(predictions.shape[0]), targets] = 1
-<<<<<<< HEAD
-    c = torch.sum(predictions * bin_targets * data_weights * mask)
-    s = torch.sum(predictions * data_weights * mask)
-    pt = torch.sum(
-        torch.sum(predictions * data_weights * mask, axis=0)
-        * torch.sum(bin_targets * data_weights * mask, axis=0)
-    )
-    p2 = torch.sum(torch.sum(predictions * data_weights * mask, axis=0) ** 2)
-    t2 = torch.sum(torch.sum(bin_targets * data_weights * mask, axis=0) ** 2)
-    loss = 1 - (c * s - pt) / torch.sqrt((s**2 - p2) * (s**2 - t2))
-=======
-
     pred_classes = predictions.argmax(dim=1)
     bin_preds = torch.zeros_like(predictions, device=torch_device)
     bin_preds[torch.arange(predictions.shape[0]), pred_classes] = 1
@@ -150,8 +138,6 @@
         loss = torch.tensor(0.0)
     else:
         loss = cov_ytyp / torch.sqrt(cov_ytyt * cov_ypyp)
-
->>>>>>> 442a1602
     return loss
 
 
