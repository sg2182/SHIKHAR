--- conflicted
+++ resolved
@@ -250,15 +250,12 @@
 
         if args.uncertainty_method == "spectra_roundrobin":
             num_unc_tasks = 1
-<<<<<<< HEAD
+        elif args.uncertainty_method == "dirichlet" and args.dataset_type == "multiclass":
+            num_unc_tasks = num_tasks // args.multiclass_num_classes # dirichlet only returns an uncertainty for each task rather than each class
         elif args.calibration_method == "conformal_regression":
             num_unc_tasks = 2 * num_tasks
         elif args.calibration_method == "conformal" and args.dataset_type == "classification":
             num_unc_tasks = 2 * num_tasks
-=======
-        elif args.uncertainty_method == "dirichlet" and args.dataset_type == "multiclass":
-            num_unc_tasks = num_tasks // args.multiclass_num_classes # dirichlet only returns an uncertainty for each task rather than each class
->>>>>>> a9172bed
         else:
             num_unc_tasks = num_tasks
 
