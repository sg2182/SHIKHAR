from collections import OrderedDict
import csv
from typing import List, Optional, Union, Tuple

import numpy as np

from chemprop.args import PredictArgs, TrainArgs
from chemprop.data import get_data, get_data_from_smiles, MoleculeDataLoader, MoleculeDataset, StandardScaler
from chemprop.utils import load_args, load_checkpoint, load_scalers, makedirs, timeit, update_prediction_args
from chemprop.features import set_extra_atom_fdim, set_extra_bond_fdim, set_reaction, set_explicit_h, set_adding_hs, reset_featurization_parameters
from chemprop.models import MoleculeModel
from chemprop.uncertainty import UncertaintyCalibrator, build_uncertainty_calibrator, UncertaintyEstimator, build_uncertainty_evaluator


def load_model(args: PredictArgs, generator: bool = False):
    """
    Function to load a model or ensemble of models from file. If generator is True, a generator of the respective model and scaler
    objects is returned (memory efficient), else the full list (holding all models in memory, necessary for preloading).
    Because deep copies of generators is not possible, separate generator objects are created to be used for prediction and uncertainty calibration.

    :param args: A :class:`~chemprop.args.PredictArgs` object containing arguments for
                 loading data and a model and making predictions.
    :param generator: A boolean to return a generator instead of a list of models and scalers.
    :return: A tuple of updated prediction arguments, training arguments, a list or generator object of models,
                the same models for use in calibration, a list or generator object of scalers,
                the same scalers for use in calibration, the number of tasks, the respective names of the tasks, 
                and the total number of models.
    """
    print("Loading training args")
    train_args = load_args(args.checkpoint_paths[0])
    num_tasks, task_names = train_args.num_tasks, train_args.task_names
    num_models = len(args.checkpoint_paths)

    update_prediction_args(predict_args=args, train_args=train_args)
    args: Union[PredictArgs, TrainArgs]

    # Load model and scalers
    models = (
        load_checkpoint(checkpoint_path, device=args.device)
        for checkpoint_path in args.checkpoint_paths
    )
    scalers = (
        load_scalers(checkpoint_path) for checkpoint_path in args.checkpoint_paths
    )
    # generators cannot be deepcopied for multiple purposes. To use models in calibration, need to make duplicates.
    if args.calibration_path is not None:
        calibration_models = (
            load_checkpoint(checkpoint_path, device=args.device)
            for checkpoint_path in args.checkpoint_paths
        )
        calibration_scalers = (
            load_scalers(checkpoint_path) for checkpoint_path in args.checkpoint_paths
        )
    else:
        calibration_models = calibration_scalers = None

    if not generator:
        models = list(models)
        scalers = list(scalers)
        if args.calibration_path is not None:
            calibration_models = models
            calibration_scalers = scalers

    return (
        args,
        train_args,
        models,
        calibration_models,
        scalers,
        calibration_scalers,
        num_tasks,
        task_names,
        num_models,
    )


def load_data(args: PredictArgs, smiles: List[List[str]]):
    """
    Function to load data from a list of smiles or a file.

    :param args: A :class:`~chemprop.args.PredictArgs` object containing arguments for
                 loading data and a model and making predictions.
    :param smiles: A list of list of smiles, or None if data is to be read from file
    :return: A tuple of a :class:`~chemprop.data.MoleculeDataset` containing all datapoints, a :class:`~chemprop.data.MoleculeDataset` containing only valid datapoints,
                 a :class:`~chemprop.data.MoleculeDataLoader` and a dictionary mapping full to valid indices.
    """
    print("Loading data")
    if smiles is not None:
        full_data = get_data_from_smiles(
            smiles=smiles,
            skip_invalid_smiles=False,
            features_generator=args.features_generator,
        )
    else:
        full_data = get_data(
            path=args.test_path,
            smiles_columns=args.smiles_columns,
            target_columns=[],
            ignore_columns=[],
            skip_invalid_smiles=False,
            args=args,
            store_row=not args.drop_extra_columns,
        )

    print("Validating SMILES")
    full_to_valid_indices = {}
    valid_index = 0
    for full_index in range(len(full_data)):
        if all(mol is not None for mol in full_data[full_index].mol):
            full_to_valid_indices[full_index] = valid_index
            valid_index += 1

    test_data = MoleculeDataset(
        [full_data[i] for i in sorted(full_to_valid_indices.keys())]
    )

    print(f"Test size = {len(test_data):,}")

    # Create data loader
    test_data_loader = MoleculeDataLoader(
        dataset=test_data, batch_size=args.batch_size, num_workers=args.num_workers
    )

    return full_data, test_data, test_data_loader, full_to_valid_indices


def set_features(args: PredictArgs, train_args: TrainArgs):
    """
    Function to set extra options.

    :param args: A :class:`~chemprop.args.PredictArgs` object containing arguments for
                 loading data and a model and making predictions.
    :param train_args: A :class:`~chemprop.args.TrainArgs` object containing arguments for training the model.
    """
    reset_featurization_parameters()

    if args.atom_descriptors == "feature":
        set_extra_atom_fdim(train_args.atom_features_size)

    if args.bond_features_path is not None:
        set_extra_bond_fdim(train_args.bond_features_size)

    # set explicit H option and reaction option
    set_explicit_h(train_args.explicit_h)
    set_adding_hs(args.adding_h)
    if train_args.reaction:
        set_reaction(train_args.reaction, train_args.reaction_mode)
    elif train_args.reaction_solvent:
        set_reaction(True, train_args.reaction_mode)


<<<<<<< HEAD
def predict_and_save(args: PredictArgs, train_args: TrainArgs, test_data: MoleculeDataset,
                     task_names: List[str], num_tasks: int, test_data_loader: MoleculeDataLoader, full_data: MoleculeDataset,
                     full_to_valid_indices: dict, models: List[MoleculeModel], scalers: List[List[StandardScaler]],
                     return_invalid_smiles: bool = False, save_results: bool = True):
=======
def predict_and_save(
    args: PredictArgs,
    train_args: TrainArgs,
    test_data: MoleculeDataset,
    task_names: List[str],
    num_tasks: int,
    test_data_loader: MoleculeDataLoader,
    full_data: MoleculeDataset,
    full_to_valid_indices: dict,
    models: List[MoleculeModel],
    scalers: List[List[StandardScaler]],
    num_models: int,
    calibrator: UncertaintyCalibrator = None,
    return_invalid_smiles: bool = False,
    save_results: bool = True,
):
>>>>>>> 0d85ab1e
    """
    Function to predict with a model and save the predictions to file.

    :param args: A :class:`~chemprop.args.PredictArgs` object containing arguments for
                 loading data and a model and making predictions.
    :param train_args: A :class:`~chemprop.args.TrainArgs` object containing arguments for training the model.
    :param test_data: A :class:`~chemprop.data.MoleculeDataset` containing valid datapoints.
    :param task_names: A list of task names.
    :param num_tasks: Number of tasks.
    :param test_data_loader: A :class:`~chemprop.data.MoleculeDataLoader` to load the test data.
    :param full_data:  A :class:`~chemprop.data.MoleculeDataset` containing all (valid and invalid) datapoints.
    :param full_to_valid_indices: A dictionary dictionary mapping full to valid indices.
    :param models: A list or generator object of :class:`~chemprop.models.MoleculeModel`\ s.
    :param scalers: A list or generator object of :class:`~chemprop.features.scaler.StandardScaler` objects.
    :param num_models: The number of models included in the models and scalers input.
    :param calibrator: A :class: `~chemprop.uncertainty.UncertaintyCalibrator` object, for use in calibrating uncertainty predictions.
    :param return_invalid_smiles: Whether to return predictions of "Invalid SMILES" for invalid SMILES, otherwise will skip them in returned predictions.
    :param save_results: Whether to save the predictions in a csv. Function returns the predictions regardless.
    :return:  A list of lists of target predictions.
    """
    estimator = UncertaintyEstimator(
        test_data=test_data,
        test_data_loader=test_data_loader,
        uncertainty_method=args.uncertainty_method,
        models=models,
        scalers=scalers,
        num_models=num_models,
        dataset_type=args.dataset_type,
        loss_function=args.loss_function,
        uncertainty_dropout_p=args.uncertainty_dropout_p,
        dropout_sampling_size=args.dropout_sampling_size,
        individual_ensemble_predictions=args.individual_ensemble_predictions,
        spectra_phase_mask=getattr(train_args, "spectra_phase_mask", None),
    )

    preds, unc = estimator.calculate_uncertainty(
        calibrator=calibrator
    )  # preds and unc are lists of shape(data,tasks)

    if args.individual_ensemble_predictions:
        individual_preds = (
            estimator.individual_predictions()
        )  # shape(data, tasks, ensemble) or (data, tasks, classes, ensemble)

    if args.evaluation_methods is not None:

        evaluation_data = get_data(
            path=args.data_path,
            smiles_columns=args.smiles_columns,
            target_columns=task_names,
            features_path=args.features_path,
            features_generator=args.features_generator,
            phase_features_path=args.phase_features_path,
            atom_descriptors_path=args.atom_descriptors_path,
            bond_features_path=args.bond_features_path,
            max_data_size=args.max_data_size,
            loss_function=args.loss_function,
        )

        evaluators = []
        for evaluation_method in args.evaluation_methods:
            evaluator = build_uncertainty_evaluator(
                evaluation_method=evaluation_method,
                calibration_method=args.calibration_method,
                uncertainty_method=args.uncertainty_method,
                dataset_type=args.dataset_type,
                loss_function=args.loss_function,
                calibrator=calibrator,
            )
            evaluators.append(evaluator)
    else:
        evaluators = None

    if evaluators is not None:
        evaluations = []
        print(f"Evaluating uncertainty for tasks {task_names}")
        for evaluator in evaluators:
            evaluation = evaluator.evaluate(
                test_data=evaluation_data, preds=preds, uncertainties=unc
            )
            evaluations.append(evaluation)
            print(
                f"Using evaluation method {evaluator.evaluation_method}: {evaluation}"
            )
    else:
        evaluations = None

    # Save results
    if save_results:
        print(f"Saving predictions to {args.preds_path}")
        assert len(test_data) == len(preds)
        assert len(test_data) == len(unc)

        makedirs(args.preds_path, isfile=True)

        # Set multiclass column names, update num_tasks definitions
        if args.dataset_type == "multiclass":
            original_task_names = task_names
            task_names = [
                f"{name}_class_{i}"
                for name in task_names
                for i in range(args.multiclass_num_classes)
            ]
            num_tasks = num_tasks * args.multiclass_num_classes
        if args.uncertainty_method == "spectra_roundrobin":
            num_unc_tasks = 1
        else:
<<<<<<< HEAD
            all_epi_uncs = np.var(all_preds, axis=2)
            all_epi_uncs = all_epi_uncs.tolist()

    # Save predictions
    if save_results:
        print(f'Saving predictions to {args.preds_path}')
        assert len(test_data) == len(avg_preds)
        if args.ensemble_variance:
            assert len(test_data) == len(all_epi_uncs)
        makedirs(args.preds_path, isfile=True)

        # Set multiclass column names, update num_tasks definition for multiclass
        if args.dataset_type == 'multiclass':
            task_names = [f'{name}_class_{i}' for name in task_names for i in range(args.multiclass_num_classes)]
            num_tasks = num_tasks * args.multiclass_num_classes
=======
            num_unc_tasks = num_tasks
>>>>>>> 0d85ab1e

        # Copy predictions over to full_data
        for full_index, datapoint in enumerate(full_data):
            valid_index = full_to_valid_indices.get(full_index, None)
<<<<<<< HEAD
            preds = avg_preds[valid_index] if valid_index is not None else ['Invalid SMILES'] * num_tasks
            if args.ensemble_variance:
                if args.dataset_type == 'spectra':
                    epi_uncs = all_epi_uncs[valid_index] if valid_index is not None else ['Invalid SMILES']
                else:
                    epi_uncs = all_epi_uncs[valid_index] if valid_index is not None else ['Invalid SMILES'] * num_tasks
            if args.individual_ensemble_predictions:
                ind_preds = all_preds[valid_index] if valid_index is not None else [['Invalid SMILES'] * len(args.checkpoint_paths)] * num_tasks

            # Reshape multiclass to merge task and class dimension, with updated num_tasks
            if args.dataset_type == 'multiclass':
                if isinstance(preds, np.ndarray) and preds.ndim > 1:
                    preds = preds.reshape((num_tasks))
                    if args.ensemble_variance or args. individual_ensemble_predictions:
                        ind_preds = ind_preds.reshape((num_tasks, len(args.checkpoint_paths)))
=======
            d_preds = (
                preds[valid_index]
                if valid_index is not None
                else ["Invalid SMILES"] * num_tasks
            )
            d_unc = (
                unc[valid_index]
                if valid_index is not None
                else ["Invalid SMILES"] * num_unc_tasks
            )
            if args.individual_ensemble_predictions:
                ind_preds = (
                    individual_preds[valid_index]
                    if valid_index is not None
                    else [["Invalid SMILES"] * len(args.checkpoint_paths)] * num_tasks
                )

            # Reshape multiclass to merge task and class dimension, with updated num_tasks
            if args.dataset_type == "multiclass":
                d_preds = np.array(d_preds).reshape((num_tasks))
                d_unc = np.array(d_unc).reshape((num_unc_tasks))
                if args.individual_ensemble_predictions:
                    ind_preds = ind_preds.reshape(
                        (num_tasks, len(args.checkpoint_paths))
                    )
>>>>>>> 0d85ab1e

            # If extra columns have been dropped, add back in SMILES columns
            if args.drop_extra_columns:
                datapoint.row = OrderedDict()

                smiles_columns = args.smiles_columns

                for column, smiles in zip(smiles_columns, datapoint.smiles):
                    datapoint.row[column] = smiles

            # Add predictions columns
<<<<<<< HEAD
            for pred_name, pred in zip(task_names, preds):
                datapoint.row[pred_name] = pred
            if args.individual_ensemble_predictions:
                for pred_name, model_preds in zip(task_names,ind_preds):
                    for idx, pred in enumerate(model_preds):
                        datapoint.row[pred_name+f'_model_{idx}'] = pred
            if args.ensemble_variance:
                if args.dataset_type == 'spectra':
                    datapoint.row['epi_unc'] = epi_uncs
                else:
                    for pred_name, epi_unc in zip(task_names, epi_uncs):
                        datapoint.row[pred_name+'_epi_unc'] = epi_unc

        # Save
        with open(args.preds_path, 'w') as f:
            writer = csv.DictWriter(f, fieldnames=full_data[0].row.keys())
            writer.writeheader()

            for datapoint in full_data:
                writer.writerow(datapoint.row)
=======
            if args.uncertainty_method == "spectra_roundrobin":
                unc_names = [estimator.label]
            else:
                unc_names = [name + f"_{estimator.label}" for name in task_names]

            for pred_name, unc_name, pred, un in zip(
                task_names, unc_names, d_preds, d_unc
            ):
                datapoint.row[pred_name] = pred
                if args.uncertainty_method is not None:
                    datapoint.row[unc_name] = un
            if args.individual_ensemble_predictions:
                for pred_name, model_preds in zip(task_names, ind_preds):
                    for idx, pred in enumerate(model_preds):
                        datapoint.row[pred_name + f"_model_{idx}"] = pred

        # Save
        with open(args.preds_path, "w") as f:
            writer = csv.DictWriter(f, fieldnames=full_data[0].row.keys())
            writer.writeheader()
            for datapoint in full_data:
                writer.writerow(datapoint.row)

        if evaluations is not None and args.evaluation_scores_path is not None:
            print(f"Saving uncertainty evaluations to {args.evaluation_scores_path}")
            if args.dataset_type == "multiclass":
                task_names = original_task_names
            with open(args.evaluation_scores_path, "w") as f:
                writer = csv.writer(f)
                writer.writerow(["evaluation_method"] + task_names)
                for i, evaluation_method in enumerate(args.evaluation_methods):
                    writer.writerow([evaluation_method] + evaluations[i])
>>>>>>> 0d85ab1e

    if return_invalid_smiles:
        full_preds = []
        full_unc = []
        for full_index in range(len(full_data)):
            valid_index = full_to_valid_indices.get(full_index, None)
            pred = (
                preds[valid_index]
                if valid_index is not None
                else ["Invalid SMILES"] * num_tasks
            )
            full_preds.append(pred)
            un = (
                unc[valid_index]
                if valid_index is not None
                else ["Invalid SMILES"] * num_unc_tasks
            )
            full_unc.append(un)
        return full_preds, full_unc
    else:
        return preds, unc


@timeit()
def make_predictions(
    args: PredictArgs,
    smiles: List[List[str]] = None,
    model_objects: Tuple[
        PredictArgs,
        TrainArgs,
        List[MoleculeModel],
        List[MoleculeModel],
        List[StandardScaler],
        List[StandardScaler],
        int,
        List[str],
        int,
    ] = None,
    calibrator: UncertaintyCalibrator = None,
    return_invalid_smiles: bool = True,
    return_index_dict: bool = False,
    return_uncertainty: bool = False,
) -> List[List[Optional[float]]]:
    """
    Loads data and a trained model and uses the model to make predictions on the data.

    If SMILES are provided, then makes predictions on smiles.
    Otherwise makes predictions on :code:`args.test_data`.

    :param args: A :class:`~chemprop.args.PredictArgs` object containing arguments for
                 loading data and a model and making predictions.
    :param smiles: List of list of SMILES to make predictions on.
    :param model_objects: Tuple of output of load_model function which can be called separately.
    :param calibrator: A :class: `~chemprop.uncertainty.UncertaintyCalibrator` object, for use in calibrating uncertainty predictions.
    :param return_invalid_smiles: Whether to return predictions of "Invalid SMILES" for invalid SMILES, otherwise will skip them in returned predictions.
    :param return_index_dict: Whether to return the prediction results as a dictionary keyed from the initial data indexes.
    :param return_uncertainty: Whether to return uncertainty predictions alongside the model value predictions.
    :return: A list of lists of target predictions. If returning uncertainty, a tuple containing first prediction values then uncertainty estimates.
    """
    if model_objects:
        (
            args,
            train_args,
            models,
            calibration_models,
            scalers,
            calibration_scalers,
            num_tasks,
            task_names,
            num_models,
        ) = model_objects
    else:
        (
            args,
            train_args,
            models,
            calibration_models,
            scalers,
            calibration_scalers,
            num_tasks,
            task_names,
            num_models,
        ) = load_model(args, generator=True)
    # Note: generators cannot be deep copied, so prediction and calibration model and scaler objects are different instances unless generator=False

    set_features(args, train_args)

    # Note: to get the invalid SMILES for your data, use the get_invalid_smiles_from_file or get_invalid_smiles_from_list functions from data/utils.py
    full_data, test_data, test_data_loader, full_to_valid_indices = load_data(
        args, smiles
    )

    if args.uncertainty_method is None and (args.calibration_method is not None or args.evaluation_methods is not None):
        if args.dataset_type in ['classification', 'multiclass']:
            args.uncertainty_method = 'classification'
        else:
            raise ValueError('Cannot calibrate or evaluate uncertainty without selection of an uncertainty method.')


    if calibrator is None and args.calibration_path is not None:

        calibration_data = get_data(
            path=args.calibration_path,
            smiles_columns=args.smiles_columns,
            target_columns=task_names,
            features_path=args.calibration_features_path,
            features_generator=args.features_generator,
            phase_features_path=args.calibration_phase_features_path,
            atom_descriptors_path=args.calibration_atom_descriptors_path,
            bond_features_path=args.calibration_bond_features_path,
            max_data_size=args.max_data_size,
            loss_function=args.loss_function,
        )

        calibration_data_loader = MoleculeDataLoader(
            dataset=calibration_data,
            batch_size=args.batch_size,
            num_workers=args.num_workers,
        )

        calibrator = build_uncertainty_calibrator(
            calibration_method=args.calibration_method,
            uncertainty_method=args.uncertainty_method,
            interval_percentile=args.calibration_interval_percentile,
            regression_calibrator_metric=args.regression_calibrator_metric,
            calibration_data=calibration_data,
            calibration_data_loader=calibration_data_loader,
            models=calibration_models,
            scalers=calibration_scalers,
            num_models=num_models,
            dataset_type=args.dataset_type,
            loss_function=args.loss_function,
            uncertainty_dropout_p=args.uncertainty_dropout_p,
            dropout_sampling_size=args.dropout_sampling_size,
            spectra_phase_mask=getattr(train_args, "spectra_phase_mask", None),
        )

    # Edge case if empty list of smiles is provided
    if len(test_data) == 0:
        preds = [None] * len(full_data)
        unc = [None] * len(full_data)
    else:
        preds, unc = predict_and_save(
            args=args,
            train_args=train_args,
            test_data=test_data,
            task_names=task_names,
            num_tasks=num_tasks,
            test_data_loader=test_data_loader,
            full_data=full_data,
            full_to_valid_indices=full_to_valid_indices,
            models=models,
            scalers=scalers,
            num_models=num_models,
            calibrator=calibrator,
            return_invalid_smiles=return_invalid_smiles,
        )

    if return_index_dict:
        preds_dict = {}
        unc_dict = {}
        for i in range(len(full_data)):
            if return_invalid_smiles:
                preds_dict[i] = preds[i]
                unc_dict[i] = unc[i]
            else:
                valid_index = full_to_valid_indices.get(i, None)
                if valid_index is not None:
                    preds_dict[i] = preds[valid_index]
                    unc_dict[i] = unc[valid_index]
        if return_uncertainty:
            return preds_dict, unc_dict
        else:
            return preds_dict
    else:
        if return_uncertainty:
            return preds, unc
        else:
            return preds


def chemprop_predict() -> None:
    """Parses Chemprop predicting arguments and runs prediction using a trained Chemprop model.

    This is the entry point for the command line command :code:`chemprop_predict`.
    """
    make_predictions(args=PredictArgs().parse_args())<|MERGE_RESOLUTION|>--- conflicted
+++ resolved
@@ -149,12 +149,6 @@
         set_reaction(True, train_args.reaction_mode)
 
 
-<<<<<<< HEAD
-def predict_and_save(args: PredictArgs, train_args: TrainArgs, test_data: MoleculeDataset,
-                     task_names: List[str], num_tasks: int, test_data_loader: MoleculeDataLoader, full_data: MoleculeDataset,
-                     full_to_valid_indices: dict, models: List[MoleculeModel], scalers: List[List[StandardScaler]],
-                     return_invalid_smiles: bool = False, save_results: bool = True):
-=======
 def predict_and_save(
     args: PredictArgs,
     train_args: TrainArgs,
@@ -171,7 +165,6 @@
     return_invalid_smiles: bool = False,
     save_results: bool = True,
 ):
->>>>>>> 0d85ab1e
     """
     Function to predict with a model and save the predictions to file.
 
@@ -279,46 +272,11 @@
         if args.uncertainty_method == "spectra_roundrobin":
             num_unc_tasks = 1
         else:
-<<<<<<< HEAD
-            all_epi_uncs = np.var(all_preds, axis=2)
-            all_epi_uncs = all_epi_uncs.tolist()
-
-    # Save predictions
-    if save_results:
-        print(f'Saving predictions to {args.preds_path}')
-        assert len(test_data) == len(avg_preds)
-        if args.ensemble_variance:
-            assert len(test_data) == len(all_epi_uncs)
-        makedirs(args.preds_path, isfile=True)
-
-        # Set multiclass column names, update num_tasks definition for multiclass
-        if args.dataset_type == 'multiclass':
-            task_names = [f'{name}_class_{i}' for name in task_names for i in range(args.multiclass_num_classes)]
-            num_tasks = num_tasks * args.multiclass_num_classes
-=======
             num_unc_tasks = num_tasks
->>>>>>> 0d85ab1e
 
         # Copy predictions over to full_data
         for full_index, datapoint in enumerate(full_data):
             valid_index = full_to_valid_indices.get(full_index, None)
-<<<<<<< HEAD
-            preds = avg_preds[valid_index] if valid_index is not None else ['Invalid SMILES'] * num_tasks
-            if args.ensemble_variance:
-                if args.dataset_type == 'spectra':
-                    epi_uncs = all_epi_uncs[valid_index] if valid_index is not None else ['Invalid SMILES']
-                else:
-                    epi_uncs = all_epi_uncs[valid_index] if valid_index is not None else ['Invalid SMILES'] * num_tasks
-            if args.individual_ensemble_predictions:
-                ind_preds = all_preds[valid_index] if valid_index is not None else [['Invalid SMILES'] * len(args.checkpoint_paths)] * num_tasks
-
-            # Reshape multiclass to merge task and class dimension, with updated num_tasks
-            if args.dataset_type == 'multiclass':
-                if isinstance(preds, np.ndarray) and preds.ndim > 1:
-                    preds = preds.reshape((num_tasks))
-                    if args.ensemble_variance or args. individual_ensemble_predictions:
-                        ind_preds = ind_preds.reshape((num_tasks, len(args.checkpoint_paths)))
-=======
             d_preds = (
                 preds[valid_index]
                 if valid_index is not None
@@ -344,7 +302,6 @@
                     ind_preds = ind_preds.reshape(
                         (num_tasks, len(args.checkpoint_paths))
                     )
->>>>>>> 0d85ab1e
 
             # If extra columns have been dropped, add back in SMILES columns
             if args.drop_extra_columns:
@@ -356,28 +313,6 @@
                     datapoint.row[column] = smiles
 
             # Add predictions columns
-<<<<<<< HEAD
-            for pred_name, pred in zip(task_names, preds):
-                datapoint.row[pred_name] = pred
-            if args.individual_ensemble_predictions:
-                for pred_name, model_preds in zip(task_names,ind_preds):
-                    for idx, pred in enumerate(model_preds):
-                        datapoint.row[pred_name+f'_model_{idx}'] = pred
-            if args.ensemble_variance:
-                if args.dataset_type == 'spectra':
-                    datapoint.row['epi_unc'] = epi_uncs
-                else:
-                    for pred_name, epi_unc in zip(task_names, epi_uncs):
-                        datapoint.row[pred_name+'_epi_unc'] = epi_unc
-
-        # Save
-        with open(args.preds_path, 'w') as f:
-            writer = csv.DictWriter(f, fieldnames=full_data[0].row.keys())
-            writer.writeheader()
-
-            for datapoint in full_data:
-                writer.writerow(datapoint.row)
-=======
             if args.uncertainty_method == "spectra_roundrobin":
                 unc_names = [estimator.label]
             else:
@@ -410,7 +345,6 @@
                 writer.writerow(["evaluation_method"] + task_names)
                 for i, evaluation_method in enumerate(args.evaluation_methods):
                     writer.writerow([evaluation_method] + evaluations[i])
->>>>>>> 0d85ab1e
 
     if return_invalid_smiles:
         full_preds = []
